--- conflicted
+++ resolved
@@ -124,7 +124,8 @@
     WINML_THROW_IF_FAILED(engine_builder->SetMetacommandsEnabled(device_impl->MetacommandsEnabled()));
   }
 
-<<<<<<< HEAD
+  auto num_intra_op_threads = device_impl->NumberOfIntraOpThreads();
+  auto allow_spinning = device_impl->AllowSpinning();
   // Make onnxruntime apply the batch size override, if any
   if (session_options_) {
    if (session_options_.BatchSizeOverride() != 0) {
@@ -143,22 +144,6 @@
    }
    bool allowSpinning = session_options_impl->GetIntraOpThreadSpinning();
    WINML_THROW_IF_FAILED(engine_builder->SetIntraOpThreadSpinning(allowSpinning));
-=======
-  auto num_intra_op_threads = device_impl->NumberOfIntraOpThreads();
-  auto allow_spinning = device_impl->AllowSpinning();
-  // Make onnxruntime apply the batch size override, if any
-  if (session_options_) {
-    if (session_options_.BatchSizeOverride() != 0) {
-      WINML_THROW_IF_FAILED(engine_builder->SetBatchSizeOverride(session_options_.BatchSizeOverride()));
-    }
-
-    com_ptr<winmlp::LearningModelSessionOptions> session_options_impl = session_options_.as<winmlp::LearningModelSessionOptions>();
-
-    // Make onnxruntime apply named dimension overrides, if any
-    if (session_options_impl && session_options_impl->NamedDimensionOverrides().Size() > 0) {
-      WINML_THROW_IF_FAILED(engine_builder->SetNamedDimensionOverrides(session_options_impl->NamedDimensionOverrides()));
-    }
->>>>>>> a5d70d86
 
     allow_spinning = session_options_impl->GetIntraOpThreadSpinning();
     num_intra_op_threads = session_options_impl->GetIntraOpNumThreads();
@@ -170,13 +155,6 @@
     WINML_THROW_IF_FAILED(engine_builder->SetIntraOpThreadSpinning(allow_spinning));
     WINML_THROW_IF_FAILED(engine_builder->SetIntraOpNumThreadsOverride(num_intra_op_threads));
   } else {
-<<<<<<< HEAD
-   // Onnxruntime will use half the number of concurrent threads supported on the system
-   // by default. This causes MLAS to not exercise every logical core.
-   // If session options aren't provided, force the thread pool size to be maxxed out
-   // to ensure that WinML always runs the fastest.
-   WINML_THROW_IF_FAILED(engine_builder->SetIntraOpNumThreadsOverride(std::thread::hardware_concurrency()));
-=======
     winrt::com_ptr<_winml::IThreading> thread_pool = nullptr;
     WINML_THROW_IF_FAILED(device_impl->GetThreadPool(thread_pool.put()));
     if (thread_pool == nullptr)
@@ -185,7 +163,6 @@
       WINML_THROW_IF_FAILED(device_impl->CacheThreadPool(thread_pool.get()));
     }
     WINML_THROW_IF_FAILED(engine_builder->SetThreadPool(thread_pool.get()));
->>>>>>> a5d70d86
   }
 
   com_ptr<_winml::IEngine> engine;
