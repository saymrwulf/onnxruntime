// Copyright (c) Microsoft Corporation. All rights reserved.
// Licensed under the MIT License.

#pragma once

#include "nccl_common.h"

namespace onnxruntime {
namespace cuda {

class NcclAllReduce final : public NcclKernel {
 public:
  explicit NcclAllReduce(const OpKernelInfo& info);

  Status ComputeInternal(OpKernelContext* context) const override;
};

class NcclAllGather final : public NcclKernel {
 public:
  explicit NcclAllGather(const OpKernelInfo& info);

  Status ComputeInternal(OpKernelContext* context) const override;
};

class NcclReduceScatter final : public NcclKernel {
 public:
  explicit NcclReduceScatter(const OpKernelInfo& info);

  Status ComputeInternal(OpKernelContext* context) const override;
};

<<<<<<< HEAD
class NcclAllGatherV2 final : public NcclKernel {
=======
/*
 * Defines new version of Nccl classes that independent with training::DistributedContext
 * only rely on MPI
 */
class NcclAllReduceV2 final : public NcclKernelV2 {
 public:
  explicit NcclAllReduceV2(const OpKernelInfo& info);

  Status ComputeInternal(OpKernelContext* context) const override;
};

class NcclAllGatherV2 final : public NcclKernelV2 {
>>>>>>> feeb5a4a
 public:
  explicit NcclAllGatherV2(const OpKernelInfo& info);

  Status ComputeInternal(OpKernelContext* context) const override;
 private:
  int64_t world_size_;
};

}  // namespace cuda
}  // namespace onnxruntime<|MERGE_RESOLUTION|>--- conflicted
+++ resolved
@@ -29,9 +29,6 @@
   Status ComputeInternal(OpKernelContext* context) const override;
 };
 
-<<<<<<< HEAD
-class NcclAllGatherV2 final : public NcclKernel {
-=======
 /*
  * Defines new version of Nccl classes that independent with training::DistributedContext
  * only rely on MPI
@@ -44,7 +41,6 @@
 };
 
 class NcclAllGatherV2 final : public NcclKernelV2 {
->>>>>>> feeb5a4a
  public:
   explicit NcclAllGatherV2(const OpKernelInfo& info);
 
