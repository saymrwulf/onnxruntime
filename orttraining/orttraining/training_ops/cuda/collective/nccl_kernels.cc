// Copyright (c) Microsoft Corporation. All rights reserved.
// Licensed under the MIT License.

#include "nccl_kernels.h"

namespace onnxruntime {
namespace cuda {

NcclAllReduce::NcclAllReduce(const OpKernelInfo& info) : NcclKernel(info) {
}

Status NcclAllReduce::ComputeInternal(OpKernelContext* context) const {
  ncclComm_t comm = nccl_->Comm(group_type_);

  const void* input_data = context->Input<Tensor>(0)->DataRaw();
  void* output_data = context->Output(0, context->Input<Tensor>(0)->Shape())->MutableDataRaw();
  MLDataType onnx_type = context->Input<Tensor>(0)->DataType();

  // Although we assumed the memory address is contiguous for the input, ORT pads activation tensors to 64 bytes aligned
  // and initializers to 256 bytes aligned. There are tiny padding gaps in the contiguous buffer space.
  // We have to AllReduce on the entire buffer, including the padding space.
  const Tensor* last_tensor = context->Input<Tensor>(context->InputCount() - 1);
  int8_t* end_address = (int8_t*)last_tensor->DataRaw() + last_tensor->SizeInBytes();
  size_t num_bytes = end_address - (int8_t*)input_data;
  size_t input_count = num_bytes / onnx_type->Size();
  ORT_ENFORCE(num_bytes % onnx_type->Size() == 0);

  for (int i = 0; i < context->InputCount(); i++) {
    context->Output(i, context->Input<Tensor>(i)->Shape());
  }

  ncclDataType_t dtype = GetNcclDataType(onnx_type);
#ifdef ORT_USE_NCCL
  NCCL_RETURN_IF_ERROR(ncclAllReduce(input_data, output_data, input_count, dtype, ncclSum, comm, Stream()));
#endif
  return Status::OK();
}

NcclAllGather::NcclAllGather(const OpKernelInfo& info) : NcclKernel(info) {
}

Status NcclAllGather::ComputeInternal(OpKernelContext* context) const {
  ncclComm_t comm = nccl_->Comm(group_type_);
  const int rank = nccl_->Rank(group_type_);
  const int size = nccl_->Size(group_type_);

  ORT_ENFORCE(context->InputCount() > 0);
  auto onnx_type = context->Input<Tensor>(0)->DataType();
  const size_t element_size = onnx_type->Size();
  ncclDataType_t dtype = GetNcclDataType(onnx_type);

  // Count total number of elements to AllGather.
  int64_t total_count = 0;
  for (int i = 0; i < context->InputCount(); i++) {
    const Tensor* input_tensor = context->Input<Tensor>(i);
    total_count += input_tensor->Shape().Size();
  }

  // AllGather requires every rank to receive the same amount of data, and
  // slows down significantly if the data is not aligned.  Nvidia recommends 32-byte alignment,
  // so pad to multiple of 32 and world size.
  // Note: the alignment here needs to be kept in-sync with the alignment in zero_optimizer_graph_builder.cc
  const int64_t alignment = size * 32;
  const int64_t padded_count = total_count + alignment - (total_count % alignment);
  const int64_t padded_size = padded_count * element_size;
  auto fusion_buffer = GetScratchBuffer<void>(padded_size);
  void* fusion_data = fusion_buffer.get();

  // Calculate the range of inputs this rank will send.
  ORT_ENFORCE(padded_count % size == 0);
  const int64_t rank_count = padded_count / size;
  const int64_t rank_bytes = rank_count * element_size;
  const int64_t rank_start = rank * rank_bytes;
  const int64_t rank_end = rank_start + rank_bytes;

  // Copy this rank's inputs to fusion buffer.
  int64_t offset = 0;
  for (int i = 0; i < context->InputCount(); i++) {
    const Tensor* input_tensor = context->Input<Tensor>(i);
    const int64_t tensor_bytes = input_tensor->SizeInBytes();

    // Only copy inputs this rank needs to send.
    if (rank_start <= offset && offset < rank_end) {
      ORT_ENFORCE(offset + tensor_bytes <= rank_end, "A single rank must be responsible for the entire tensor.");
      void* fusion_data_at_offset = (int8_t*)fusion_data + offset;
      const void* input_data = input_tensor->DataRaw();
      CUDA_RETURN_IF_ERROR(cudaMemcpyAsync(fusion_data_at_offset, input_data, tensor_bytes, cudaMemcpyDeviceToDevice, Stream()));
    }

    offset += tensor_bytes;
  }

  // AllGather.
  const void* fusion_data_rank_offset = (const int8_t*)fusion_data + rank_start;
#ifdef ORT_USE_NCCL
  NCCL_RETURN_IF_ERROR(ncclAllGather(fusion_data_rank_offset, fusion_data, rank_count, dtype, comm, Stream()));
#endif

  // Copy AllGather results to outputs.
  offset = 0;
  for (int i = 0; i < context->InputCount(); i++) {
    const Tensor* input_tensor = context->Input<Tensor>(i);
    const TensorShape& input_shape = input_tensor->Shape();
    const int64_t tensor_bytes = input_tensor->SizeInBytes();
    Tensor* output_tensor = context->Output(i, input_shape);

    // TODO: temporary hack until View is improved (it doesn't work with Alias)
    output_tensor->SetByteOffset(input_tensor->ByteOffset());

    // Only copy outputs that came from other ranks.
    if (offset < rank_start || offset >= rank_end) {
      void* output_data = output_tensor->MutableDataRaw();
      const void* fusion_data_at_offset = (const int8_t*)fusion_data + offset;
      CUDA_RETURN_IF_ERROR(cudaMemcpyAsync(output_data, fusion_data_at_offset, tensor_bytes, cudaMemcpyDeviceToDevice, Stream()));
    } else {
      const void* input_data = input_tensor->DataRaw();
      void* output_data = output_tensor->MutableDataRaw();
      if (input_data != output_data) {
        CUDA_RETURN_IF_ERROR(cudaMemcpyAsync(output_data, input_data, tensor_bytes, cudaMemcpyDeviceToDevice, Stream()));
      }
    }

    offset += tensor_bytes;
  }

  return Status::OK();
}

NcclReduceScatter::NcclReduceScatter(const OpKernelInfo& info) : NcclKernel(info) {
}

Status NcclReduceScatter::ComputeInternal(OpKernelContext* context) const {
  ncclComm_t comm = nccl_->Comm(group_type_);
  const int rank = nccl_->Rank(group_type_);
  const int size = nccl_->Size(group_type_);

  ORT_ENFORCE(context->InputCount() > 0);
  auto onnx_type = context->Input<Tensor>(0)->DataType();
  const size_t element_size = onnx_type->Size();
  ncclDataType_t dtype = GetNcclDataType(onnx_type);

  // Count total number of elements to ReduceScatter.
  int64_t total_count = 0;
  for (int i = 0; i < context->InputCount(); i++) {
    const Tensor* input_tensor = context->Input<Tensor>(i);
    total_count += input_tensor->Shape().Size();
  }

  // ReduceScatter requires every rank to receive the same amount of data, and significantly
  // slows down significantly if the data is not aligned.  Nvidia recommends 32-byte alignment,
  // so pad to multiple of 32 and world size.
  // Note: the alignment here needs to be kept in-sync with the alignment in zero_optimizer_graph_builder.cc
  const int64_t alignment = size * 32;
  const int64_t padded_count = total_count + alignment - (total_count % alignment);
  const int64_t padded_size = padded_count * element_size;
  auto fusion_buffer = GetScratchBuffer<void>(padded_size);
  void* fusion_data = fusion_buffer.get();

  // Calculate the range of outputs this rank will receive.
  ORT_ENFORCE(padded_count % size == 0);
  const int64_t rank_count = padded_count / size;
  const int64_t rank_bytes = rank_count * element_size;
  const int64_t rank_start = rank * rank_bytes;
  const int64_t rank_end = rank_start + rank_bytes;

  // Copy inputs to fusion buffer.
  int64_t offset = 0;
  for (int i = 0; i < context->InputCount(); i++) {
    const Tensor* input_tensor = context->Input<Tensor>(i);
    const int64_t tensor_bytes = input_tensor->SizeInBytes();

    void* fusion_data_at_offset = (int8_t*)fusion_data + offset;
    const void* input_data = input_tensor->DataRaw();
    CUDA_RETURN_IF_ERROR(cudaMemcpyAsync(fusion_data_at_offset, input_data, tensor_bytes, cudaMemcpyDeviceToDevice, Stream()));

    offset += tensor_bytes;
  }

  // ReduceScatter.
  void* fusion_data_rank_offset = (int8_t*)fusion_data + rank_start;
#ifdef ORT_USE_NCCL
  NCCL_RETURN_IF_ERROR(ncclReduceScatter(fusion_data, fusion_data_rank_offset, rank_count, dtype, ncclSum, comm, Stream()));
#endif
  // Copy this rank's ReduceScatter results to outputs.
  offset = 0;
  for (int i = 0; i < context->InputCount(); i++) {
    const Tensor* input_tensor = context->Input<Tensor>(i);
    const TensorShape& input_shape = input_tensor->Shape();
    const int64_t tensor_bytes = input_tensor->SizeInBytes();
    Tensor* output_tensor = context->Output(i, input_shape);

    // TODO: temporary hack until View is improved (it doesn't work with Alias)
    output_tensor->SetByteOffset(input_tensor->ByteOffset());

    // Only copy outputs this rank should receive.
    if (rank_start <= offset && offset < rank_end) {
      ORT_ENFORCE(offset + tensor_bytes <= rank_end, "A single rank must be responsible for the entire tensor.");
      void* output_data = output_tensor->MutableDataRaw();
      const void* fusion_data_at_offset = (const int8_t*)fusion_data + offset;
      CUDA_RETURN_IF_ERROR(cudaMemcpyAsync(output_data, fusion_data_at_offset, tensor_bytes, cudaMemcpyDeviceToDevice, Stream()));
    } else {
      const void* input_data = input_tensor->DataRaw();
      void* output_data = output_tensor->MutableDataRaw();
      if (input_data != output_data) {
        CUDA_RETURN_IF_ERROR(cudaMemcpyAsync(output_data, input_data, tensor_bytes, cudaMemcpyDeviceToDevice, Stream()));
      }
    }

    offset += tensor_bytes;
  }

  return Status::OK();
}

<<<<<<< HEAD
NcclAllGatherV2::NcclAllGatherV2(const OpKernelInfo& info) : NcclKernel(info) {
=======
NcclAllReduceV2::NcclAllReduceV2(const OpKernelInfo& info) : NcclKernelV2(info) {
}

Status NcclAllReduceV2::ComputeInternal(OpKernelContext* context) const {
  ncclComm_t comm = nccl_->Comm();

  auto input_tensor = context->Input<Tensor>(0);
  const void* input_data = input_tensor->DataRaw();
  const auto in_shape = input_tensor->Shape();
  int64_t input_count = in_shape.Size();

  void* output_data = context->Output(0, in_shape)->MutableDataRaw();

  ncclDataType_t dtype = GetNcclDataType(input_tensor->DataType());
#ifdef ORT_USE_NCCL
  NCCL_RETURN_IF_ERROR(ncclAllReduce(input_data, output_data, input_count, dtype, ncclSum, comm, Stream()));
#endif
  return Status::OK();
}

NcclAllGatherV2::NcclAllGatherV2(const OpKernelInfo& info) : NcclKernelV2(info) {
>>>>>>> feeb5a4a
  info.GetAttrOrDefault("world_size", &world_size_, static_cast<int64_t>(1));
}

Status NcclAllGatherV2::ComputeInternal(OpKernelContext* context) const {
<<<<<<< HEAD
  ncclComm_t comm = nccl_->Comm(group_type_);
=======
  ncclComm_t comm = nccl_->Comm();
>>>>>>> feeb5a4a

  auto input_tensor = context->Input<Tensor>(0);
  const void* input_data = input_tensor->DataRaw();
  const auto in_shape = input_tensor->Shape();
  int64_t input_count = in_shape.Size();
  // construct output shape
  TensorShape out_shape(in_shape);
  out_shape[0] = world_size_ * out_shape[0];

  void* output_data = context->Output(0, out_shape)->MutableDataRaw();

  ncclDataType_t dtype = GetNcclDataType(input_tensor->DataType());
#ifdef ORT_USE_NCCL
  NCCL_RETURN_IF_ERROR(ncclAllGather(input_data, output_data, input_count, dtype, comm, Stream()));
#endif
  return Status::OK();
}

ONNX_OPERATOR_KERNEL_EX(
    NcclAllReduce,
    kMSDomain,
    1,
    kCudaExecutionProvider,
    (*KernelDefBuilder::Create())
        .VariadicAlias(0, 0)  // outputs and inputs are mapped one to one
        .AllocateInputsContiguously()
        .TypeConstraint("T", DataTypeImpl::AllIEEEFloatTensorTypes()),
    NcclAllReduce);

ONNX_OPERATOR_KERNEL_EX(
    NcclAllGather,
    kMSDomain,
    1,
    kCudaExecutionProvider,
    (*KernelDefBuilder::Create())
        .VariadicAlias(0, 0)  // outputs and inputs are mapped one to one
        .AllocateInputsContiguously()
        .TypeConstraint("T", DataTypeImpl::AllIEEEFloatTensorTypes()),
    NcclAllGather);

ONNX_OPERATOR_KERNEL_EX(
    NcclReduceScatter,
    kMSDomain,
    1,
    kCudaExecutionProvider,
    (*KernelDefBuilder::Create())
        .VariadicAlias(0, 0)  // outputs and inputs are mapped one to one
        .AllocateInputsContiguously()
        .TypeConstraint("T", DataTypeImpl::AllIEEEFloatTensorTypes()),
    NcclReduceScatter);

ONNX_OPERATOR_KERNEL_EX(
<<<<<<< HEAD
=======
    NcclAllReduceV2,
    kMSDomain,
    1,
    kCudaExecutionProvider,
    (*KernelDefBuilder::Create())
        .VariadicAlias(0, 0)  // outputs and inputs are mapped one to one
        .AllocateInputsContiguously()
        .TypeConstraint("T", DataTypeImpl::AllIEEEFloatTensorTypes()),
    NcclAllReduceV2);

ONNX_OPERATOR_KERNEL_EX(
>>>>>>> feeb5a4a
    NcclAllGatherV2,
    kMSDomain,
    1,
    kCudaExecutionProvider,
    (*KernelDefBuilder::Create())
        .AllocateInputsContiguously()
        .TypeConstraint("T", DataTypeImpl::AllIEEEFloatTensorTypes()),
    NcclAllGatherV2);

}  // namespace cuda
}  // namespace onnxruntime<|MERGE_RESOLUTION|>--- conflicted
+++ resolved
@@ -212,9 +212,6 @@
   return Status::OK();
 }
 
-<<<<<<< HEAD
-NcclAllGatherV2::NcclAllGatherV2(const OpKernelInfo& info) : NcclKernel(info) {
-=======
 NcclAllReduceV2::NcclAllReduceV2(const OpKernelInfo& info) : NcclKernelV2(info) {
 }
 
@@ -236,16 +233,11 @@
 }
 
 NcclAllGatherV2::NcclAllGatherV2(const OpKernelInfo& info) : NcclKernelV2(info) {
->>>>>>> feeb5a4a
   info.GetAttrOrDefault("world_size", &world_size_, static_cast<int64_t>(1));
 }
 
 Status NcclAllGatherV2::ComputeInternal(OpKernelContext* context) const {
-<<<<<<< HEAD
-  ncclComm_t comm = nccl_->Comm(group_type_);
-=======
   ncclComm_t comm = nccl_->Comm();
->>>>>>> feeb5a4a
 
   auto input_tensor = context->Input<Tensor>(0);
   const void* input_data = input_tensor->DataRaw();
@@ -298,8 +290,6 @@
     NcclReduceScatter);
 
 ONNX_OPERATOR_KERNEL_EX(
-<<<<<<< HEAD
-=======
     NcclAllReduceV2,
     kMSDomain,
     1,
@@ -311,7 +301,6 @@
     NcclAllReduceV2);
 
 ONNX_OPERATOR_KERNEL_EX(
->>>>>>> feeb5a4a
     NcclAllGatherV2,
     kMSDomain,
     1,
