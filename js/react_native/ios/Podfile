--- conflicted
+++ resolved
@@ -49,13 +49,9 @@
     installer.generated_projects.each do |project|
         project.targets.each do |target|
             target.build_configurations.each do |config|
-<<<<<<< HEAD
-                config.build_settings['IPHONEOS_DEPLOYMENT_TARGET'] = '13.0'
+                config.build_settings['IPHONEOS_DEPLOYMENT_TARGET'] = '15.1'
                 # TODO: remove this once we migrate the Pipelines to use arm64 MacOS
                 config.build_settings['EXCLUDED_ARCHS[sdk=iphonesimulator*]'] = "arm64"
-=======
-                config.build_settings['IPHONEOS_DEPLOYMENT_TARGET'] = '15.1'
->>>>>>> 7be006c4
             end
         end
     end
