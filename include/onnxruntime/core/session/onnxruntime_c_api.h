--- conflicted
+++ resolved
@@ -4704,38 +4704,6 @@
                   _In_reads_(num_external_initializer_files) const size_t* external_initializer_file_lengths,
                   size_t num_external_initializer_files);
 
-<<<<<<< HEAD
-  /** \brief Append WebGPU execution provider to session options
-   *
-   * If WebGPU is not available, this function will return failure.
-   *
-   * \param[in] options
-   * \param[in] wgpu_options - specify the WebGPU provider options.
-   * \param[in] string_options_keys - keys to configure the string options
-   * \param[in] string_options_values - values to configure the string options
-   * \param[in] num_keys - number of keys passed in
-   *
-   * Supported keys are listed as below. All entries are optional.
-   *
-   * | Key                            | Possible Values                                | Default Value  |
-   * | ------------------------------ | ---------------------------------------------- | -------------- |
-   * | "preferredLayout"              | "NHWC" or "NCHW"                               | "NHWC"         |
-   * | "enableGraphCapture"           | "1" or "0"                                     | "0"            |
-   * | "storageBufferCacheMode"       | "disabled", "lazyRelease", "simple", "bucket"  | "bucket"       |
-   * | "uniformBufferCacheMode"       | "disabled", "lazyRelease", "simple", "bucket"  | "lazyRelease"  |
-   * | "queryResolveBufferCacheMode"  | "disabled", "lazyRelease", "simple", "bucket"  | "disabled"     |
-   * | "defaultBufferCacheMode"       | "disabled", "lazyRelease", "simple", "bucket"  | "disabled"     |
-   *
-   * \snippet{doc} snippets.dox OrtStatus Return Value
-   *
-   * \since Version 1.20.
-   */
-  ORT_API2_STATUS(SessionOptionsAppendExecutionProvider_WGPU,
-                  _In_ OrtSessionOptions* options, _In_ const OrtWGPUProviderOptions* wgpu_options,
-                  _In_reads_(num_keys) const char* const* string_options_keys,
-                  _In_reads_(num_keys) const char* const* string_options_values,
-                  _In_ size_t num_keys);
-=======
   /** \brief Create an OrtLoraAdapter
    *
    * The function attempts to locate file specified by adapter_file_path, read it and create an OrtLoraAdapter
@@ -4786,7 +4754,6 @@
    * \param[in] adapter OrtLoraAdapter instance
    */
   ORT_API2_STATUS(RunOptionsAddActiveLoraAdapter, _Inout_ OrtRunOptions* options, _In_ const OrtLoraAdapter* adapter);
->>>>>>> ffca096b
 };
 
 /*
