--- conflicted
+++ resolved
@@ -322,11 +322,7 @@
 
         # Preprocess the Operator Schemas
         # [(domain, [(support_level, [(schema name, current schema, all versions schemas)])])]
-<<<<<<< HEAD
-        operator_schemas = list()  # type: List[Tuple[Text, List[Tuple[int, List[Tuple[Text, OpSchema, List[OpSchema]]]]]]]
-=======
         operator_schemas = []  # type: List[Tuple[Text, List[Tuple[int, List[Tuple[Text, OpSchema, List[OpSchema]]]]]]]
->>>>>>> 3e4c5e64
         exsting_ops = set()  # type: Set[Text]
         for domain, _supportmap in sorted(index.items()):
             if not should_render_domain(domain, domain_filter):
