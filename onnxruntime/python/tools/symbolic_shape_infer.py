--- conflicted
+++ resolved
@@ -2095,12 +2095,6 @@
         self._propagate_shape_and_type(node)
 
     def _infer_MultiHeadAttention(self, node):
-<<<<<<< HEAD
-        # Input 0 (query) has shape (batch_size, sequence_length, hidden_size) or (batch_size, num_heads, sequence_length, head_size)
-        # Input 1 (key) has shape (batch_size, kv_sequence_length, hidden_size) or (batch_size, num_heads, kv_sequence_length, head_size)
-        # Input 2 (value) has shape (batch_size, kv_sequence_length, v_hidden_size) or (batch_size, num_heads, kv_sequence_length, v_head_size)
-=======
->>>>>>> f096f616
         # Output 0 has shape (batch_size, sequence_length, v_hidden_size)
         # Q, K and V without packing:
         #   Input 0 (query) has shape (batch_size, sequence_length, hidden_size)
@@ -2133,26 +2127,11 @@
                 vi = self.known_vi_[node.output[0]]
                 vi.CopyFrom(helper.make_tensor_value_info(node.output[0], output_dtype, output_shape))
 
-<<<<<<< HEAD
-        # print("before mha assert")
-        assert len(query_shape) >= 3 and len(value_shape) >= 3
-        # print("after mha assert")
-        output_shape = query_shape
-        if len(output_shape) > 3:
-            # print("shape before:", output_shape)
-            output_shape[1], output_shape[2] = output_shape[2], output_shape[1] # swap num_heads and sequence_length
-            output_shape[2] *= output_shape[3] # num_heads *= head_size
-            output_shape.pop() # drop head_size
-            # print("shape after:", output_shape)
-        else:
-            output_shape[2] = value_shape[2]
-=======
             elif len(query_shape) == 5:
                 if isinstance(query_shape[2], int) and isinstance(query_shape[4], int):
                     output_shape = [query_shape[0], query_shape[1], query_shape[2] * query_shape[4]]
                 else:
                     output_shape = [query_shape[0], query_shape[1], f"{query_shape[2]}*{query_shape[4]}"]
->>>>>>> f096f616
 
                 total_sequence_length = query_shape[1]
 
