# -------------------------------------------------------------------------
# Copyright (c) Microsoft Corporation. All rights reserved.
# Licensed under the MIT License. See License.txt in the project root for
# license information.
# --------------------------------------------------------------------------
import logging
<<<<<<< HEAD
import os
from pickletools import uint8
import struct
from pathlib import Path
=======
from enum import Enum
>>>>>>> 61667710

import onnx
import onnx.numpy_helper
from onnx import TensorProto
from onnx import onnx_pb as onnx_proto

from .onnx_quantizer import ONNXQuantizer
from .quant_utils import (
    DEQUANT_OP_NAME,
    QUANT_OP_NAME,
    QuantizedValue,
    QuantizedValueType,
    __producer__,
    __version__,
    add_dequant_output_suffix,
    add_dequant_suffix,
    add_quant_input_suffix,
    add_quant_output_suffix,
    add_quant_suffix,
    find_by_name,
<<<<<<< HEAD
    generate_identified_filename,
    get_elem_index,
    get_mul_node,
    get_qmin_qmax_for_qType,
    get_qrange_for_qType,
    onnx_domain,
    quantize_nparray,
    type_to_name,
=======
>>>>>>> 61667710
)
from .registry import CreateQDQQuantizer


class QDQQuantTensorType(Enum):
    NORMAL = 0
    SHARE_PARAM = 1


class QDQTensorQuantInfo:
    def __init__(self, tensor_type=QDQQuantTensorType.NORMAL, quant_para_provider=None, axis=None):
        self.tensor_type = tensor_type
        self.quant_para_provider = quant_para_provider
        self.axis = axis


class QDQQuantizer(ONNXQuantizer):
    def __init__(
        self,
        model,
        per_channel,
        reduce_range,
        mode,
        static,
        weight_qType,
        input_qType,
        tensors_range,
        nodes_to_quantize,
        nodes_to_exclude,
        op_types_to_quantize,
        extra_options=None,
    ):
        ONNXQuantizer.__init__(
            self,
            model,
            per_channel,
            reduce_range,
            mode,
            static,
            weight_qType,
            input_qType,
            tensors_range,
            nodes_to_quantize,
            nodes_to_exclude,
            op_types_to_quantize,
            extra_options,
        )
        self.tensors_to_quantize = {}
        self.bias_to_quantize = []

        self.nodes_to_remove = []

        # Specific op types to exclude qdq quantization for their outputs.
        # In TRT, it's not recommended to quantize outputs for weighted ops such as Conv, Matmul, Gemm
        # because those ops may be followed by nodes that require high resolution inputs.
        # Adding QDQ for those ops' output may end up with worse accuracy.
        # So, we don't recommend to add QDQ to node's output under such condition.
        self.op_types_to_exclude_output_quantization = (
            []
            if "OpTypesToExcludeOutputQuantizatioin" not in extra_options
            else extra_options["OpTypesToExcludeOutputQuantizatioin"]
        )

        # We do quantization on Dequantizelinear's input to remove Quantizelinear for weight as an optimization.
        # In some cases, for example QDQ BERT model for TensorRT, QDQ should always appear as a pair.
        # Therefore, we need to disable this optimization and add qdq pair to weight.
        self.add_qdq_pair_to_weight = (
            False if "AddQDQPairToWeight" not in extra_options else extra_options["AddQDQPairToWeight"]
        )

        # The default behavior is that multiple nodes can share a QDQ pair as their inputs.
        # In TRT, QDQ pair can’t be shared between nodes, so it will create dedicated QDQ pairs for each node.
        self.dedicated_qdq_pair = (
            False if "DedicatedQDQPair" not in extra_options else extra_options["DedicatedQDQPair"]
        )
        if self.dedicated_qdq_pair:
            self.tensor_to_its_receiving_nodes = {}

        # Let user set channel axis for specific op type and it's effective only when per channel quantization is supported and per_channel is True.
        self.qdq_op_type_per_channel_support_to_axis = (
            {}
            if "QDQOpTypePerChannelSupportToAxis" not in extra_options
            else extra_options["QDQOpTypePerChannelSupportToAxis"]
        )

<<<<<<< HEAD
        # Name of initializer with minimum quantization value for qint8 or quint8
        self.fixed_qmin_name = "fixed_qmin"

    def quantize_tensor(self, tensor_name):
=======
    def _is_tensor_quantizable(self, tensor_name):
        """
        Check if tensor can be quantized
        """
>>>>>>> 61667710
        weight = find_by_name(tensor_name, self.model.initializer())
        if weight is not None:
            if weight.data_type == onnx_proto.TensorProto.FLOAT:
                return True
        elif tensor_name in self.value_infos.keys():
            vi = self.value_infos[tensor_name]
            if vi.type.HasField("tensor_type") and vi.type.tensor_type.elem_type == TensorProto.FLOAT:
                return True
        else:
            logging.warning(
                "failed to infer the type of tensor: {}. Skip to quantize it. Please check if it is expected.".format(
                    tensor_name
                )
            )

        return False

    def quantize_tensor(self, tensor_name, quant_sharing_param=None):
        """
        Quantize tensors. If quant_param_tensor is not None, tensor with name tensor_name will be quantized with same
        quantization parameters as tensor quant_param_tensor
        :param tensor_name: name of the tensor to quantize
        :param quant_sharing_param: name of the tensor that provides quantization parameter
        """
        if self._is_tensor_quantizable(tensor_name):
            if quant_sharing_param:
                self.tensors_to_quantize[tensor_name] = QDQTensorQuantInfo(
                    tensor_type=QDQQuantTensorType.SHARE_PARAM, quant_para_provider=quant_sharing_param
                )
            elif tensor_name not in self.tensors_to_quantize:
                self.tensors_to_quantize[tensor_name] = QDQTensorQuantInfo()

    def quantize_tensor_per_channel(self, tensor_name, axis):
        weight = find_by_name(tensor_name, self.model.initializer())
        if weight:
            if weight.data_type == onnx_proto.TensorProto.FLOAT:
                self.tensors_to_quantize[tensor_name] = QDQTensorQuantInfo(
                    tensor_type=QDQQuantTensorType.NORMAL, axis=axis
                )
        else:
            logging.warning(
                "only support per-channel quantization on weight. Tensor: {} is not quantized.".format(tensor_name)
            )

    def quantize_bias_tensor(self, bias_name, input_name, weight_name, beta=1.0):
        weight = find_by_name(bias_name, self.model.initializer())
        if weight is not None:
            if weight.data_type == onnx_proto.TensorProto.FLOAT:
                self.bias_to_quantize.append((bias_name, input_name, weight_name, beta))
        else:
            logging.warning("Expected {} to be a weight".format(bias_name))

    def remove_node(self, node):
        self.nodes_to_remove.append(node)

    def remove_nodes(self):
        self.model.remove_nodes(self.nodes_to_remove)

    def quantize_model(self):
        for node in self.model.nodes():
            if self.should_quantize_node(node):
                op_quantizer = CreateQDQQuantizer(self, node)
                if op_quantizer == None: continue # Skip quantize if no quantizer returned
                op_quantizer.quantize()

                if self.dedicated_qdq_pair:
                    for tensor_name in node.input:
                        if tensor_name not in self.tensor_to_its_receiving_nodes:
                            self.tensor_to_its_receiving_nodes[tensor_name] = []
                        self.tensor_to_its_receiving_nodes[tensor_name].append(node)
<<<<<<< HEAD
        self.quantize_tensors()
        self.quantize_weights_per_channel()
        self.quantize_bias_tensors()
=======

        self._quantize_normal_tensors()
        self._quantize_sharing_param_tensors()
        self._quantize_bias_tensors()
>>>>>>> 61667710
        self.remove_nodes()
        if not self.add_qdq_pair_to_weight:
            self.model.clean_initializers()

        self.model.model.producer_name = __producer__
        self.model.model.producer_version = __version__

        return self.model.model

    def try_replacing_upstream_output(self, upstream_output_name, output_name):
        if (
            output_name in self.quantization_params.keys()
            and len(self.model.input_name_to_nodes()[upstream_output_name]) == 1
            and not self.model.is_graph_output(upstream_output_name)
            and not self.model.is_graph_input(upstream_output_name)
        ):
            self.model.replace_output_of_all_nodes(upstream_output_name, output_name)
            if upstream_output_name in self.tensors_to_quantize:
                del self.tensors_to_quantize[upstream_output_name]
            return True
        return False

<<<<<<< HEAD
    def create_dynamic_subgraph(self, input_name, nodes_list, qType, symmetric=False):
        """
        Create nodes for dynamic quantization of input and add them to nodes_list.
            parameter input_name: Name of the input.
            parameter nodes_list: new nodes are appended to this list.
            parameter qType: type to quantize to.
            return: scale_name, zero_point_name, scale_shape, zero_point_shape.
        """
        if symmetric:
            return self.create_dynamic_subgraph_symmetric(input_name, nodes_list, qType)

        return self.create_dynamic_subgraph_asymmetric(input_name, nodes_list,qType)

    def create_dynamic_subgraph_symmetric(self, input_name, nodes_list, qType):
        """
        Create nodes for dynamic symmetric quantization of input and add them to nodes_list
            parameter input_name: Name of the input.
            parameter nodes_list: new nodes are appended to this list.
            return: scale_name, zero_point_name, scale_shape, zero_point_shape.
        """

        qrange_name = self.fixed_qrange_int8_name if qType == onnx_proto.TensorProto.INT8 else self.fixed_qrange_uint8_name
        # Reduce min and Reduce max
        input_scale_name = input_name + "_scale"

        reduce_min_name = input_name + "_ReduceMin"
        reduce_min_node = onnx.helper.make_node(
            "ReduceMin",
            [input_name],
            [reduce_min_name + ":0"],
            reduce_min_name,
            keepdims=0,
        )
        nodes_list.append(reduce_min_node)

        reduce_max_name = input_name + "_ReduceMax"
        reduce_max_node = onnx.helper.make_node(
            "ReduceMax",
            [input_name],
            [reduce_max_name + ":0"],
            reduce_max_name,
            keepdims=0,
        )
        nodes_list.append(reduce_max_node)

        # Compute scale
        #   Find abs(rmin)
        reduce_min_abs_name = reduce_min_name + "_Abs"
        reduce_min_abs_node = onnx.helper.make_node(
            "Abs",
            [reduce_min_node.output[0]],
            [reduce_min_abs_name + ":0"],
            reduce_min_abs_name,
        )
        nodes_list.append(reduce_min_abs_node)
        #   Find abs(rmax)
        reduce_max_abs_name = reduce_max_name + "_Abs"
        reduce_max_abs_node = onnx.helper.make_node(
            "Abs",
            [reduce_max_node.output[0]],
            [reduce_max_abs_name + ":0"],
            reduce_max_abs_name,
        )
        nodes_list.append(reduce_max_abs_node)
        #   Compute max of abs(rmin) and abs(rmax)
        abs_max_name = input_name + "_Abs_Max"
        abs_max_node = onnx.helper.make_node(
            "Max",
            [reduce_min_abs_node.output[0], reduce_max_abs_node.output[0]],
            [abs_max_name + ":0"],
            abs_max_name,
        )
        nodes_list.append(abs_max_node)
        #   and divide by (quantize_range/2.0) which will be equal to max(...)*2.0/quantize_range
        initializer_div = onnx.helper.make_tensor(
            qrange_name,
            onnx_proto.TensorProto.FLOAT,
            [],
            [get_qrange_for_qType(qType, reduce_range=self.reduce_range, symmetric=True) / 2.0],
        )
        self.model.add_initializer(initializer_div)
        scale_div_name = input_name + "scale_Div"
        scale_div_node = onnx.helper.make_node(
            "Div",
            [abs_max_node.output[0], qrange_name],
            [input_scale_name],
            scale_div_name,
        )
        nodes_list.append(scale_div_node)

        # Zero point
        qmin, qmax = get_qmin_qmax_for_qType(qType, reduce_range=self.reduce_range, symmetric=True)
        zp = int((qmin + qmax) / 2)
        initializer_zp = onnx.helper.make_tensor(self.fixed_zero_zp_name, qType, [], [zp])
        self.model.add_initializer(initializer_zp)

        return input_scale_name, self.fixed_zero_zp_name, [], []

    def create_dynamic_subgraph_asymmetric(self, input_name, nodes_list, qType):
        """
        Create nodes for asymmetric dynamic quantization of input and add them to nodes_list
            parameter input_name: Name of the input.
            parameter nodes_list: new nodes are appended to this list.
            return: scale_name, zero_point_name, scale_shape, zero_point_shape.
        """
        # Reduce min and Reduce max
        input_scale_name = input_name + "_scale"
        input_zp_name = input_name + "_zero_point"
        qrange_name = self.fixed_qrange_int8_name if qType == onnx_proto.TensorProto.INT8 else self.fixed_qrange_uint8_name

        # Add tensors for quantize range and zero value.
        initializer_qrange = onnx.helper.make_tensor(
            qrange_name,
            onnx_proto.TensorProto.FLOAT,
            [],
            [get_qrange_for_qType(qType, reduce_range=self.reduce_range, symmetric=False)],
        )
        self.model.add_initializer(initializer_qrange)
        initializer_qvalue = onnx.helper.make_tensor(self.fixed_zero_name, onnx_proto.TensorProto.FLOAT, [], [0.0])
        self.model.add_initializer(initializer_qvalue)
        qmin, qmax = get_qmin_qmax_for_qType(qType, reduce_range=self.reduce_range, symmetric=False)
        initializer_qmin = onnx.helper.make_tensor(self.fixed_qmin_name, onnx_proto.TensorProto.FLOAT, [], [qmin])
        self.model.add_initializer(initializer_qmin)

        reduce_min_name = input_name + "_ReduceMin"
        reduce_min_node = onnx.helper.make_node(
            "ReduceMin",
            [input_name],
            [reduce_min_name + ":0"],
            reduce_min_name,
            keepdims=0,
        )
        nodes_list.append(reduce_min_node)
        
        zero_min_name = input_name + "_Min"
        zero_min_node = onnx.helper.make_node(
            "Min",
            [reduce_min_name + ":0", self.fixed_zero_name],
            [zero_min_name+":0"],
            zero_min_name
        )
        nodes_list.append(zero_min_node)

        reduce_max_name = input_name + "_ReduceMax"
        reduce_max_node = onnx.helper.make_node(
            "ReduceMax",
            [input_name],
            [reduce_max_name + ":0"],
            reduce_max_name,
            keepdims=0,
        )
        nodes_list.append(reduce_max_node)

        zero_max_name = input_name + "_Max"
        zero_max_node = onnx.helper.make_node(
            "Max",
            [reduce_max_name + ":0", self.fixed_zero_name],
            [zero_max_name+":0"],
            zero_max_name
        )
        nodes_list.append(zero_max_node)

        # Compute Scale
        #   Subtract rmax and rmin
        scale_sub_name = input_name + "_scale_Sub"
        scale_sub_node = onnx.helper.make_node(
            "Sub",
            [zero_max_node.output[0], zero_min_node.output[0]],
            [scale_sub_name + ":0"],
            scale_sub_name,
        )
        nodes_list.append(scale_sub_node)
        #   and divide by quantize range
        scale_div_name = input_name + "_scale_Div"
        scale_div_node = onnx.helper.make_node(
            "Div",
            [scale_sub_node.output[0], qrange_name],
            [input_scale_name],
            scale_div_name,
        )
        nodes_list.append(scale_div_node)
        
        # Divide rmin by scale
        zp_div_name = input_name + "_zero_point_Div"
        zp_div_node = onnx.helper.make_node(
            "Div",
            [zero_min_node.output[0], input_scale_name],
            [zp_div_name + ":0"],
            zp_div_name,
        )
        nodes_list.append(zp_div_node)
        # Compute zero point
        #   Subtract zero and rmin/scale
        zp_sub_name = input_name + "_zero_point_Sub"
        zp_sub_node = onnx.helper.make_node(
            "Sub",
            [self.fixed_qmin_name, zp_div_node.output[0]],
            [zp_sub_name + ":0"],
            zp_sub_name,
        )
        nodes_list.append(zp_sub_node)
        
        # Compute round
        zp_round_name = input_name + "_zero_point_Round"
        zp_round_node = onnx.helper.make_node("Round", zp_sub_node.output, [zp_round_name + ":0"], zp_round_name)
        nodes_list.append(zp_round_node)
        # Cast to integer
        zp_cast_name = input_name + "_zero_point_Cast"
        zp_cast_node = onnx.helper.make_node("Cast", zp_round_node.output, [input_zp_name], zp_cast_name, to=qType) # TODO recast zp as int32 to avoid underflow...
        nodes_list.append(zp_cast_node)

        return input_scale_name, input_zp_name, [], []

    def quantize_tensors(self):
        for tensor_name in self.tensors_to_quantize:
            if tensor_name in self.quantized_value_map.keys():
                continue
            # Quantize the input
            initializer = find_by_name(tensor_name, self.model.initializer())
            if initializer is not None:

                if self.add_qdq_pair_to_weight:
                    q_weight_name, zp_name, scale_name = self.quantize_weight(
                        initializer, self.weight_qType, keep_float_weight=True
                    )
                    qlinear_node = onnx.helper.make_node(
                        "QuantizeLinear",
                        [tensor_name, scale_name, zp_name],
                        [tensor_name + "_QuantizeLinear"],
                        tensor_name + "_QuantizeLinear",
                    )
                    dequant_node = onnx.helper.make_node(
                        "DequantizeLinear",
                        [tensor_name + "_QuantizeLinear", scale_name, zp_name],
                        [tensor_name + "_DequantizeLinear"],
                        tensor_name + "_DequantizeLinear",
                    )
                    self.model.replace_input_of_all_nodes(tensor_name, tensor_name + "_DequantizeLinear")

                    self.model.add_nodes([qlinear_node, dequant_node])
                else:
                    q_weight_name, zp_name, scale_name = self.quantize_weight(initializer, self.weight_qType)
                    inputs = [q_weight_name, scale_name, zp_name]
                    output_name = tensor_name + "_DequantizeLinear"
                    node = onnx.helper.make_node(
                        "DequantizeLinear",
                        inputs,
                        [output_name],
                        tensor_name + "_DequantizeLinear",
                    )
                    self.model.add_node(node)
                    self.model.replace_input_of_all_nodes(tensor_name, tensor_name + "_DequantizeLinear")
            else:
                data_found, scale_name, zp_name, _, _ = self._get_quantization_params(tensor_name)
                nodes = []

                if data_found == False:
                    if self.static:
                        raise ValueError(
                            "Quantization parameters are not specified for param {}."
                            "In static mode quantization params for inputs and outputs of nodes to be quantized are required.".format(
                                tensor_name
                            )
                        )
                    # Here we add dynamic subgraph, if we found no static params
                    # Scale and Zero Points not available for this input. Add nodes to dynamically compute it
                    qType = self.input_qType
                    if self.model.is_graph_output(tensor_name): # Changes name to quantize output correctly
                        (
                            scale_name,
                            zp_name,
                            scale_shape,
                            zp_shape,
                        ) = self.create_dynamic_subgraph(tensor_name + "_QuantizeLinearInput", nodes, qType, symmetric=self.is_activation_symmetric)
                    else:
                        (
                            scale_name,
                            zp_name,
                            scale_shape,
                            zp_shape,
                        ) = self.create_dynamic_subgraph(tensor_name, nodes, qType, symmetric=self.is_activation_symmetric)
                if (
                    self.dedicated_qdq_pair
                    and tensor_name in self.tensor_to_its_receiving_nodes
                    and len(self.tensor_to_its_receiving_nodes[tensor_name]) > 1
                ):
                    # TODO: This if block should be tested
                    num_dedicated_qdq_pair = len(self.tensor_to_its_receiving_nodes[tensor_name])
                    for i in range(num_dedicated_qdq_pair):
                        postfix = str(i + 1)
                        q_input = tensor_name
                        q_output = tensor_name + "_QuantizeLinear_" + postfix
                        dq_input = q_output
                        dq_output = tensor_name + "_DequantizeLinear_" + postfix
                        quant_node_name = tensor_name + "_QuantizeLinear_" + postfix
                        dequant_node_name = tensor_name + "_DequantizeLinear_" + postfix
                        qlinear_node = onnx.helper.make_node(
                            "QuantizeLinear",
                            [q_input, scale_name, zp_name],
                            [q_output],
                            quant_node_name,
                        )
                        dequant_node = onnx.helper.make_node(
                            "DequantizeLinear",
                            [dq_input, scale_name, zp_name],
                            [dq_output],
                            dequant_node_name,
                        )
                        self.model.add_nodes([qlinear_node, dequant_node] + nodes)
=======
    def _create_qdq_nodes(
        self, q_input, q_output, quant_node_name, dq_input, dq_output, dequant_node_name, scale_name, zp_name, axis=None
    ):
        qlinear_node = onnx.helper.make_node(
            QUANT_OP_NAME,
            [q_input, scale_name, zp_name],
            [q_output],
            quant_node_name,
            axis=axis,
        )
        dequant_node = onnx.helper.make_node(
            DEQUANT_OP_NAME,
            [dq_input, scale_name, zp_name],
            [dq_output],
            dequant_node_name,
            axis=axis,
        )
        self.model.add_nodes([qlinear_node, dequant_node])

    def _add_qdq_pair_for_weight(self, weight_proto, axis=None):
        weight_name = weight_proto.name
        if axis:
            if self.opset_version < 13:
                raise ValueError("Per-Channel support with QDQ format requires onnx opset version 13 or above.")
            q_weight_name, zp_name, scale_name = self.quantize_weight_per_channel(
                weight_name, onnx_proto.TensorProto.INT8, axis, keep_float_weight=self.add_qdq_pair_to_weight
            )
        else:
            q_weight_name, zp_name, scale_name = self.quantize_weight(
                weight_proto, self.weight_qType, keep_float_weight=self.add_qdq_pair_to_weight
            )

        weight_dequant_output = add_dequant_output_suffix(weight_name)
        self.model.replace_input_of_all_nodes(weight_name, weight_dequant_output)
        if self.add_qdq_pair_to_weight:
            weight_quant_output = add_quant_output_suffix(weight_name)

            self._create_qdq_nodes(
                weight_name,
                weight_quant_output,
                add_quant_suffix(weight_name),
                weight_quant_output,
                weight_dequant_output,
                add_dequant_suffix(weight_name),
                scale_name,
                zp_name,
                axis,
            )
        else:
            dequant_node = onnx.helper.make_node(
                DEQUANT_OP_NAME,
                [q_weight_name, scale_name, zp_name],
                [weight_dequant_output],
                add_dequant_suffix(weight_name),
                axis=axis,
            )
            self.model.add_node(dequant_node)
>>>>>>> 61667710

    def _add_qdq_pair_for_activation(self, tensor_name, scale_name, zp_name):
        if (
            self.dedicated_qdq_pair
            and tensor_name in self.tensor_to_its_receiving_nodes
            and len(self.tensor_to_its_receiving_nodes[tensor_name]) > 1
        ):
            num_dedicated_qdq_pair = len(self.tensor_to_its_receiving_nodes[tensor_name])
            for i in range(num_dedicated_qdq_pair):
                postfix = f"_{i + 1}"
                tensor_name_quant_output_postfix = add_quant_output_suffix(tensor_name) + postfix
                tensor_name_dequant_output_postfix = add_dequant_output_suffix(tensor_name) + postfix
                self._create_qdq_nodes(
                    tensor_name,
                    tensor_name_quant_output_postfix,
                    add_quant_suffix(tensor_name),
                    tensor_name_quant_output_postfix,
                    tensor_name_dequant_output_postfix,
                    add_dequant_suffix(tensor_name),
                    scale_name,
                    zp_name,
                )

                node = self.tensor_to_its_receiving_nodes[tensor_name][i]
                self.model.replace_node_input(node, tensor_name, tensor_name_dequant_output_postfix)
                if i == 0:
                    quantized_value = QuantizedValue(
                        tensor_name,
                        tensor_name_dequant_output_postfix,
                        scale_name,
                        zp_name,
                        QuantizedValueType.Input,
                    )
                    self.quantized_value_map[tensor_name] = quantized_value
        else:
            q_input = tensor_name
            dq_output = add_dequant_output_suffix(tensor_name)
            if self.model.is_graph_output(tensor_name):
                q_input = add_quant_input_suffix(tensor_name)
                dq_output = tensor_name
                self.model.replace_output_of_all_nodes(tensor_name, q_input)
            else:
                self.model.replace_input_of_all_nodes(tensor_name, dq_output)

            self._create_qdq_nodes(
                q_input,
                add_quant_output_suffix(tensor_name),
                add_quant_suffix(tensor_name),
                add_quant_output_suffix(tensor_name),
                dq_output,
                add_dequant_suffix(tensor_name),
                scale_name,
                zp_name,
            )

            quantized_value = QuantizedValue(
                tensor_name,
                dq_output,
                scale_name,
                zp_name,
                QuantizedValueType.Input,
            )
            self.quantized_value_map[tensor_name] = quantized_value

    def _quantize_normal_tensors(self):
        for tensor_name, tensor_info in self.tensors_to_quantize.copy().items():
            if tensor_name in self.quantized_value_map.keys():
                continue

            if tensor_info.tensor_type == QDQQuantTensorType.NORMAL:
                # Quantize the input
                initializer = find_by_name(tensor_name, self.model.initializer())
                if initializer:
                    self._add_qdq_pair_for_weight(initializer, tensor_info.axis)
                else:
                    used_scale, used_zp = self.find_quant_scale_zp(tensor_name)
                    data_found, scale_name, zp_name, _, _ = self._get_quantization_params(
                        tensor_name, used_scale, used_zp
                    )
<<<<<<< HEAD
                    dequant_node = onnx.helper.make_node(
                        "DequantizeLinear",
                        [dq_input, scale_name, zp_name],
                        [dq_output],
                        dequant_node_name,
                    )
                    self.model.add_nodes(nodes + [qlinear_node, dequant_node])
=======
>>>>>>> 61667710

                    if not data_found:
                        raise ValueError(
                            f"Quantization parameters are not specified for param {tensor_name}. "
                            "In static mode quantization params for inputs and outputs of nodes to be quantized are required."
                        )

                    self._add_qdq_pair_for_activation(tensor_name, scale_name, zp_name)

                del self.tensors_to_quantize[tensor_name]

    def _quantize_sharing_param_tensors(self):
        while self.tensors_to_quantize:
            for tensor_name, tensor_info in self.tensors_to_quantize.copy().items():
                tensor_provider_name = tensor_info.quant_para_provider
                if tensor_provider_name in self.quantized_value_map:
                    del self.tensors_to_quantize[tensor_name]

                    quantized_value = self.quantized_value_map[tensor_provider_name]
                    # Quantize the input
                    initializer = find_by_name(tensor_name, self.model.initializer())
                    if initializer is not None:
                        raise ValueError("Quantization parameter shared mode is not supported for weight yet")
                    self._add_qdq_pair_for_activation(tensor_name, quantized_value.scale_name, quantized_value.zp_name)

    def _quantize_bias_tensors(self):
        for bias_name, input_name, weight_name, beta in self.bias_to_quantize:
            if bias_name in self.quantized_value_map.keys():
                continue
            # Quantize the input
            # TODO: check if we have an input_scale initializer and decide whether to quantize bias static based off of that
            # get scale for input
            if input_name in self.quantized_value_map:
                input_scale_name = self.quantized_value_map[input_name].scale_name
            elif input_name in self.quantization_params:
                _, input_scale_name, _, _, _ = self._get_quantization_params(input_name)
            inputscale_initializer = find_by_name(input_scale_name, self.model.initializer())
            if inputscale_initializer  is None:
                # self.model.remove_initializer(find_by_name(bias_name, self.model.initializer()))
                continue
            self.quantize_bias_static(bias_name, input_name, weight_name, beta)
            self.model.remove_initializer(find_by_name(bias_name, self.model.initializer()))
            quant_value = self.quantized_value_map[bias_name]
            inputs = [quant_value.q_name, quant_value.scale_name, quant_value.zp_name]
            node_name = add_dequant_suffix(bias_name)
            if quant_value.axis is not None:
                dequant_node = onnx.helper.make_node(
                    "DequantizeLinear",
                    inputs,
                    [bias_name],
                    node_name,
                    axis=quant_value.axis,
                )
            else:
                dequant_node = onnx.helper.make_node(
                    "DequantizeLinear",
                    inputs,
                    [bias_name],
                    node_name,
                )
            self.model.add_node(dequant_node)

    def is_tensor_quantized(self, tensor_name):
        return tensor_name in self.tensors_to_quantize or tensor_name in self.bias_to_quantize<|MERGE_RESOLUTION|>--- conflicted
+++ resolved
@@ -3,21 +3,20 @@
 # Licensed under the MIT License. See License.txt in the project root for
 # license information.
 # --------------------------------------------------------------------------
+from onnx.helper import make_function
 import logging
-<<<<<<< HEAD
-import os
-from pickletools import uint8
-import struct
-from pathlib import Path
-=======
+# import os
+# from pickletools import uint8
+# import struct
+# from pathlib import Path
 from enum import Enum
->>>>>>> 61667710
 
 import onnx
 import onnx.numpy_helper
 from onnx import TensorProto
 from onnx import onnx_pb as onnx_proto
-
+from onnxruntime import GraphOptimizationLevel, InferenceSession, SessionOptions
+from .onnx_model import ONNXModel
 from .onnx_quantizer import ONNXQuantizer
 from .quant_utils import (
     DEQUANT_OP_NAME,
@@ -32,19 +31,17 @@
     add_quant_output_suffix,
     add_quant_suffix,
     find_by_name,
-<<<<<<< HEAD
-    generate_identified_filename,
-    get_elem_index,
-    get_mul_node,
+    # generate_identified_filename,
+    # get_elem_index,
+    # get_mul_node,
     get_qmin_qmax_for_qType,
     get_qrange_for_qType,
-    onnx_domain,
-    quantize_nparray,
-    type_to_name,
-=======
->>>>>>> 61667710
+    # onnx_domain,
+    # quantize_nparray,
+    # type_to_name,
 )
 from .registry import CreateQDQQuantizer
+import onnx.helper
 
 
 class QDQQuantTensorType(Enum):
@@ -128,17 +125,20 @@
             else extra_options["QDQOpTypePerChannelSupportToAxis"]
         )
 
-<<<<<<< HEAD
         # Name of initializer with minimum quantization value for qint8 or quint8
         self.fixed_qmin_name = "fixed_qmin"
 
-    def quantize_tensor(self, tensor_name):
-=======
+        # Register the chosen dynamic subgraph compute quantization parameter function based on symmetric and qtype
+        self.compute_quantization_parameters_function = self.create_dynamic_subgraph_function(
+            self.input_qType, 
+            self.is_activation_symmetric
+        )
+        self.model.model.functions.append(self.compute_quantization_parameters_function)
+
     def _is_tensor_quantizable(self, tensor_name):
         """
         Check if tensor can be quantized
         """
->>>>>>> 61667710
         weight = find_by_name(tensor_name, self.model.initializer())
         if weight is not None:
             if weight.data_type == onnx_proto.TensorProto.FLOAT:
@@ -153,7 +153,6 @@
                     tensor_name
                 )
             )
-
         return False
 
     def quantize_tensor(self, tensor_name, quant_sharing_param=None):
@@ -209,20 +208,13 @@
                         if tensor_name not in self.tensor_to_its_receiving_nodes:
                             self.tensor_to_its_receiving_nodes[tensor_name] = []
                         self.tensor_to_its_receiving_nodes[tensor_name].append(node)
-<<<<<<< HEAD
-        self.quantize_tensors()
-        self.quantize_weights_per_channel()
-        self.quantize_bias_tensors()
-=======
-
         self._quantize_normal_tensors()
         self._quantize_sharing_param_tensors()
         self._quantize_bias_tensors()
->>>>>>> 61667710
         self.remove_nodes()
         if not self.add_qdq_pair_to_weight:
             self.model.clean_initializers()
-
+            # ONNXQuantizer.CleanGraphInitializers(self.model.graph(), self.model.model)
         self.model.model.producer_name = __producer__
         self.model.model.producer_version = __version__
 
@@ -241,8 +233,7 @@
             return True
         return False
 
-<<<<<<< HEAD
-    def create_dynamic_subgraph(self, input_name, nodes_list, qType, symmetric=False):
+    def create_dynamic_subgraph(self, input_name):
         """
         Create nodes for dynamic quantization of input and add them to nodes_list.
             parameter input_name: Name of the input.
@@ -250,308 +241,328 @@
             parameter qType: type to quantize to.
             return: scale_name, zero_point_name, scale_shape, zero_point_shape.
         """
+        input_scale_name = input_name + "_scale"
+        input_zp_name = input_name + "_zp"
+        inputs = [input_name]
+        compute_quant_param_node = onnx.helper.make_node(
+            "ComputeQuantizationParameters",
+            inputs,
+            [input_scale_name, input_zp_name],
+            input_name+"_ComputeQuantizationParameters",
+            domain=self.compute_quantization_parameters_function.domain,
+        )
+        # nodes_list.append(compute_quant_param_node)
+        # self.model.add_node(compute_quant_param_node)
+        return input_scale_name, input_zp_name, [], [], compute_quant_param_node
+
+    def create_dynamic_subgraph_function(self, qType, symmetric):
         if symmetric:
-            return self.create_dynamic_subgraph_symmetric(input_name, nodes_list, qType)
-
-        return self.create_dynamic_subgraph_asymmetric(input_name, nodes_list,qType)
-
-    def create_dynamic_subgraph_symmetric(self, input_name, nodes_list, qType):
-        """
-        Create nodes for dynamic symmetric quantization of input and add them to nodes_list
-            parameter input_name: Name of the input.
-            parameter nodes_list: new nodes are appended to this list.
-            return: scale_name, zero_point_name, scale_shape, zero_point_shape.
-        """
-
-        qrange_name = self.fixed_qrange_int8_name if qType == onnx_proto.TensorProto.INT8 else self.fixed_qrange_uint8_name
-        # Reduce min and Reduce max
-        input_scale_name = input_name + "_scale"
-
-        reduce_min_name = input_name + "_ReduceMin"
-        reduce_min_node = onnx.helper.make_node(
-            "ReduceMin",
-            [input_name],
-            [reduce_min_name + ":0"],
-            reduce_min_name,
-            keepdims=0,
-        )
-        nodes_list.append(reduce_min_node)
-
-        reduce_max_name = input_name + "_ReduceMax"
-        reduce_max_node = onnx.helper.make_node(
-            "ReduceMax",
-            [input_name],
-            [reduce_max_name + ":0"],
-            reduce_max_name,
-            keepdims=0,
-        )
-        nodes_list.append(reduce_max_node)
-
-        # Compute scale
-        #   Find abs(rmin)
-        reduce_min_abs_name = reduce_min_name + "_Abs"
-        reduce_min_abs_node = onnx.helper.make_node(
-            "Abs",
-            [reduce_min_node.output[0]],
-            [reduce_min_abs_name + ":0"],
-            reduce_min_abs_name,
-        )
-        nodes_list.append(reduce_min_abs_node)
-        #   Find abs(rmax)
-        reduce_max_abs_name = reduce_max_name + "_Abs"
-        reduce_max_abs_node = onnx.helper.make_node(
-            "Abs",
-            [reduce_max_node.output[0]],
-            [reduce_max_abs_name + ":0"],
-            reduce_max_abs_name,
-        )
-        nodes_list.append(reduce_max_abs_node)
-        #   Compute max of abs(rmin) and abs(rmax)
-        abs_max_name = input_name + "_Abs_Max"
-        abs_max_node = onnx.helper.make_node(
-            "Max",
-            [reduce_min_abs_node.output[0], reduce_max_abs_node.output[0]],
-            [abs_max_name + ":0"],
-            abs_max_name,
-        )
-        nodes_list.append(abs_max_node)
-        #   and divide by (quantize_range/2.0) which will be equal to max(...)*2.0/quantize_range
-        initializer_div = onnx.helper.make_tensor(
-            qrange_name,
-            onnx_proto.TensorProto.FLOAT,
-            [],
-            [get_qrange_for_qType(qType, reduce_range=self.reduce_range, symmetric=True) / 2.0],
-        )
-        self.model.add_initializer(initializer_div)
-        scale_div_name = input_name + "scale_Div"
-        scale_div_node = onnx.helper.make_node(
-            "Div",
-            [abs_max_node.output[0], qrange_name],
-            [input_scale_name],
-            scale_div_name,
-        )
-        nodes_list.append(scale_div_node)
-
-        # Zero point
-        qmin, qmax = get_qmin_qmax_for_qType(qType, reduce_range=self.reduce_range, symmetric=True)
-        zp = int((qmin + qmax) / 2)
-        initializer_zp = onnx.helper.make_tensor(self.fixed_zero_zp_name, qType, [], [zp])
-        self.model.add_initializer(initializer_zp)
-
-        return input_scale_name, self.fixed_zero_zp_name, [], []
-
-    def create_dynamic_subgraph_asymmetric(self, input_name, nodes_list, qType):
-        """
-        Create nodes for asymmetric dynamic quantization of input and add them to nodes_list
-            parameter input_name: Name of the input.
-            parameter nodes_list: new nodes are appended to this list.
-            return: scale_name, zero_point_name, scale_shape, zero_point_shape.
-        """
-        # Reduce min and Reduce max
-        input_scale_name = input_name + "_scale"
-        input_zp_name = input_name + "_zero_point"
-        qrange_name = self.fixed_qrange_int8_name if qType == onnx_proto.TensorProto.INT8 else self.fixed_qrange_uint8_name
-
-        # Add tensors for quantize range and zero value.
-        initializer_qrange = onnx.helper.make_tensor(
-            qrange_name,
-            onnx_proto.TensorProto.FLOAT,
-            [],
-            [get_qrange_for_qType(qType, reduce_range=self.reduce_range, symmetric=False)],
-        )
-        self.model.add_initializer(initializer_qrange)
-        initializer_qvalue = onnx.helper.make_tensor(self.fixed_zero_name, onnx_proto.TensorProto.FLOAT, [], [0.0])
-        self.model.add_initializer(initializer_qvalue)
-        qmin, qmax = get_qmin_qmax_for_qType(qType, reduce_range=self.reduce_range, symmetric=False)
-        initializer_qmin = onnx.helper.make_tensor(self.fixed_qmin_name, onnx_proto.TensorProto.FLOAT, [], [qmin])
-        self.model.add_initializer(initializer_qmin)
-
-        reduce_min_name = input_name + "_ReduceMin"
-        reduce_min_node = onnx.helper.make_node(
-            "ReduceMin",
-            [input_name],
-            [reduce_min_name + ":0"],
-            reduce_min_name,
-            keepdims=0,
-        )
-        nodes_list.append(reduce_min_node)
-        
-        zero_min_name = input_name + "_Min"
-        zero_min_node = onnx.helper.make_node(
-            "Min",
-            [reduce_min_name + ":0", self.fixed_zero_name],
-            [zero_min_name+":0"],
-            zero_min_name
-        )
-        nodes_list.append(zero_min_node)
-
-        reduce_max_name = input_name + "_ReduceMax"
-        reduce_max_node = onnx.helper.make_node(
-            "ReduceMax",
-            [input_name],
-            [reduce_max_name + ":0"],
-            reduce_max_name,
-            keepdims=0,
-        )
-        nodes_list.append(reduce_max_node)
-
-        zero_max_name = input_name + "_Max"
-        zero_max_node = onnx.helper.make_node(
-            "Max",
-            [reduce_max_name + ":0", self.fixed_zero_name],
-            [zero_max_name+":0"],
-            zero_max_name
-        )
-        nodes_list.append(zero_max_node)
-
-        # Compute Scale
-        #   Subtract rmax and rmin
-        scale_sub_name = input_name + "_scale_Sub"
-        scale_sub_node = onnx.helper.make_node(
-            "Sub",
-            [zero_max_node.output[0], zero_min_node.output[0]],
-            [scale_sub_name + ":0"],
-            scale_sub_name,
-        )
-        nodes_list.append(scale_sub_node)
-        #   and divide by quantize range
-        scale_div_name = input_name + "_scale_Div"
-        scale_div_node = onnx.helper.make_node(
-            "Div",
-            [scale_sub_node.output[0], qrange_name],
-            [input_scale_name],
-            scale_div_name,
-        )
-        nodes_list.append(scale_div_node)
-        
-        # Divide rmin by scale
-        zp_div_name = input_name + "_zero_point_Div"
-        zp_div_node = onnx.helper.make_node(
-            "Div",
-            [zero_min_node.output[0], input_scale_name],
-            [zp_div_name + ":0"],
-            zp_div_name,
-        )
-        nodes_list.append(zp_div_node)
-        # Compute zero point
-        #   Subtract zero and rmin/scale
-        zp_sub_name = input_name + "_zero_point_Sub"
-        zp_sub_node = onnx.helper.make_node(
-            "Sub",
-            [self.fixed_qmin_name, zp_div_node.output[0]],
-            [zp_sub_name + ":0"],
-            zp_sub_name,
-        )
-        nodes_list.append(zp_sub_node)
-        
-        # Compute round
-        zp_round_name = input_name + "_zero_point_Round"
-        zp_round_node = onnx.helper.make_node("Round", zp_sub_node.output, [zp_round_name + ":0"], zp_round_name)
-        nodes_list.append(zp_round_node)
-        # Cast to integer
-        zp_cast_name = input_name + "_zero_point_Cast"
-        zp_cast_node = onnx.helper.make_node("Cast", zp_round_node.output, [input_zp_name], zp_cast_name, to=qType) # TODO recast zp as int32 to avoid underflow...
-        nodes_list.append(zp_cast_node)
-
-        return input_scale_name, input_zp_name, [], []
-
-    def quantize_tensors(self):
-        for tensor_name in self.tensors_to_quantize:
-            if tensor_name in self.quantized_value_map.keys():
-                continue
-            # Quantize the input
-            initializer = find_by_name(tensor_name, self.model.initializer())
-            if initializer is not None:
-
-                if self.add_qdq_pair_to_weight:
-                    q_weight_name, zp_name, scale_name = self.quantize_weight(
-                        initializer, self.weight_qType, keep_float_weight=True
-                    )
-                    qlinear_node = onnx.helper.make_node(
-                        "QuantizeLinear",
-                        [tensor_name, scale_name, zp_name],
-                        [tensor_name + "_QuantizeLinear"],
-                        tensor_name + "_QuantizeLinear",
-                    )
-                    dequant_node = onnx.helper.make_node(
-                        "DequantizeLinear",
-                        [tensor_name + "_QuantizeLinear", scale_name, zp_name],
-                        [tensor_name + "_DequantizeLinear"],
-                        tensor_name + "_DequantizeLinear",
-                    )
-                    self.model.replace_input_of_all_nodes(tensor_name, tensor_name + "_DequantizeLinear")
-
-                    self.model.add_nodes([qlinear_node, dequant_node])
-                else:
-                    q_weight_name, zp_name, scale_name = self.quantize_weight(initializer, self.weight_qType)
-                    inputs = [q_weight_name, scale_name, zp_name]
-                    output_name = tensor_name + "_DequantizeLinear"
-                    node = onnx.helper.make_node(
-                        "DequantizeLinear",
-                        inputs,
-                        [output_name],
-                        tensor_name + "_DequantizeLinear",
-                    )
-                    self.model.add_node(node)
-                    self.model.replace_input_of_all_nodes(tensor_name, tensor_name + "_DequantizeLinear")
-            else:
-                data_found, scale_name, zp_name, _, _ = self._get_quantization_params(tensor_name)
-                nodes = []
-
-                if data_found == False:
-                    if self.static:
-                        raise ValueError(
-                            "Quantization parameters are not specified for param {}."
-                            "In static mode quantization params for inputs and outputs of nodes to be quantized are required.".format(
-                                tensor_name
-                            )
-                        )
-                    # Here we add dynamic subgraph, if we found no static params
-                    # Scale and Zero Points not available for this input. Add nodes to dynamically compute it
-                    qType = self.input_qType
-                    if self.model.is_graph_output(tensor_name): # Changes name to quantize output correctly
-                        (
-                            scale_name,
-                            zp_name,
-                            scale_shape,
-                            zp_shape,
-                        ) = self.create_dynamic_subgraph(tensor_name + "_QuantizeLinearInput", nodes, qType, symmetric=self.is_activation_symmetric)
-                    else:
-                        (
-                            scale_name,
-                            zp_name,
-                            scale_shape,
-                            zp_shape,
-                        ) = self.create_dynamic_subgraph(tensor_name, nodes, qType, symmetric=self.is_activation_symmetric)
-                if (
-                    self.dedicated_qdq_pair
-                    and tensor_name in self.tensor_to_its_receiving_nodes
-                    and len(self.tensor_to_its_receiving_nodes[tensor_name]) > 1
-                ):
-                    # TODO: This if block should be tested
-                    num_dedicated_qdq_pair = len(self.tensor_to_its_receiving_nodes[tensor_name])
-                    for i in range(num_dedicated_qdq_pair):
-                        postfix = str(i + 1)
-                        q_input = tensor_name
-                        q_output = tensor_name + "_QuantizeLinear_" + postfix
-                        dq_input = q_output
-                        dq_output = tensor_name + "_DequantizeLinear_" + postfix
-                        quant_node_name = tensor_name + "_QuantizeLinear_" + postfix
-                        dequant_node_name = tensor_name + "_DequantizeLinear_" + postfix
-                        qlinear_node = onnx.helper.make_node(
-                            "QuantizeLinear",
-                            [q_input, scale_name, zp_name],
-                            [q_output],
-                            quant_node_name,
-                        )
-                        dequant_node = onnx.helper.make_node(
-                            "DequantizeLinear",
-                            [dq_input, scale_name, zp_name],
-                            [dq_output],
-                            dequant_node_name,
-                        )
-                        self.model.add_nodes([qlinear_node, dequant_node] + nodes)
-=======
+            """
+            Create nodes for dynamic symmetric quantization of input and add them to nodes_list
+                parameter input_name: Name of the input.
+                parameter nodes_list: new nodes are appended to this list.
+                return: scale_name, zero_point_name, scale_shape, zero_point_shape.
+            """
+            input_name = "cqp"
+            qrange_name = self.fixed_qrange_int8_name if qType == onnx_proto.TensorProto.INT8 else self.fixed_qrange_uint8_name
+            input_scale_name = input_name + "_scale"
+            input_zp_name = input_name + "_zp"
+            nodes_list = []
+
+            # Create Constant tensors instead of initializers
+            qrange_name = input_name+"_"+qrange_name
+            qrange_node = onnx.helper.make_node(
+                'Constant',
+                inputs=[],
+                outputs=[qrange_name],
+                value=onnx.helper.make_tensor(
+                    name=input_name+"_init_"+qrange_name,
+                    data_type=onnx.TensorProto.FLOAT,
+                    dims=[],
+                    vals=[get_qrange_for_qType(qType, reduce_range=self.reduce_range, symmetric=True) / 2.0],
+                ),
+                name=qrange_name,
+            )
+            nodes_list.append(qrange_node)
+            fixed_zero_zp_name = input_name+"_"+self.fixed_zero_zp_name
+            qmin, qmax = get_qmin_qmax_for_qType(qType, reduce_range=self.reduce_range, symmetric=True)
+            zp = int((qmin + qmax) / 2)
+            fixed_zero_zp_node = onnx.helper.make_node(
+                'Constant',
+                inputs=[],
+                outputs=[fixed_zero_zp_name],
+                value=onnx.helper.make_tensor(
+                    name=input_name+"_init_"+self.fixed_zero_zp_name,
+                    data_type=qType,
+                    dims=[],
+                    vals=[zp],
+                ),
+                name=fixed_zero_zp_name,
+            )
+            nodes_list.append(fixed_zero_zp_node)
+
+            # Reduce Min and Reduce Max
+            reduce_min_name = input_name + "_ReduceMin"
+            reduce_min_node = onnx.helper.make_node(
+                "ReduceMin",
+                [input_name],
+                [reduce_min_name + ":0"],
+                reduce_min_name,
+                keepdims=0,
+            )
+            nodes_list.append(reduce_min_node)
+
+            reduce_max_name = input_name + "_ReduceMax"
+            reduce_max_node = onnx.helper.make_node(
+                "ReduceMax",
+                [input_name],
+                [reduce_max_name + ":0"],
+                reduce_max_name,
+                keepdims=0,
+            )
+            nodes_list.append(reduce_max_node)
+
+            # Compute scale
+            #   Find abs(rmin)
+            reduce_min_abs_name = reduce_min_name + "_Abs"
+            reduce_min_abs_node = onnx.helper.make_node(
+                "Abs",
+                [reduce_min_node.output[0]],
+                [reduce_min_abs_name + ":0"],
+                reduce_min_abs_name,
+            )
+            nodes_list.append(reduce_min_abs_node)
+            #   Find abs(rmax)
+            reduce_max_abs_name = reduce_max_name + "_Abs"
+            reduce_max_abs_node = onnx.helper.make_node(
+                "Abs",
+                [reduce_max_node.output[0]],
+                [reduce_max_abs_name + ":0"],
+                reduce_max_abs_name,
+            )
+            nodes_list.append(reduce_max_abs_node)
+            #   Compute max of abs(rmin) and abs(rmax)
+            abs_max_name = input_name + "_Abs_Max"
+            abs_max_node = onnx.helper.make_node(
+                "Max",
+                [reduce_min_abs_node.output[0], reduce_max_abs_node.output[0]],
+                [abs_max_name + ":0"],
+                abs_max_name,
+            )
+            nodes_list.append(abs_max_node)
+            #   and divide by (quantize_range/2.0) which will be equal to max(...)*2.0/quantize_range
+            scale_div_name = input_name + "scale_Div"
+            scale_div_node = onnx.helper.make_node(
+                "Div",
+                [abs_max_node.output[0], qrange_name],
+                [input_scale_name],
+                scale_div_name,
+            )
+            nodes_list.append(scale_div_node)
+
+            # # Zero point Cast to integer 8
+            zp_cast_name = input_name + "_zero_point_Cast"
+            zp_cast_node = onnx.helper.make_node("Cast", [fixed_zero_zp_name], [input_zp_name], zp_cast_name, to=qType) # TODO recast zp as int32 to avoid underflow...
+            nodes_list.append(zp_cast_node)
+
+            # qmin, qmax = get_qmin_qmax_for_qType(qType, reduce_range=self.reduce_range, symmetric=True)
+            # zp = int((qmin + qmax) / 2)
+            # initializer_zp = onnx.helper.make_tensor(fixed_zero_zp_name, qType, [], [zp])
+            # self.model.add_initializer(initializer_zp)
+
+            # Create function op
+            func_domain = 'com.microsoft'
+            func_opset_imports = [onnx.helper.make_opsetid("", self.opset_version)]
+            self.model.model.opset_import.extend([onnx.helper.make_opsetid("", self.opset_version)])#, onnx.helper.make_opsetid(func_domain, 1)])
+            return make_function(
+                func_domain, # TODO: What domain
+                "ComputeQuantizationParameters",
+                [input_name],
+                [input_scale_name, input_zp_name],
+                nodes_list,
+                func_opset_imports,
+            )
+        else:
+            """
+            Create nodes for asymmetric dynamic quantization of input and add them to nodes_list_ref
+                parameter input_name: Name of the input.
+                parameter nodes_list: new nodes are appended to this list.
+                return: scale_name, zero_point_name, scale_shape, zero_point_shape.
+            """
+            input_name = 'cqp'
+            # Reduce min and Reduce max
+            input_scale_name = input_name + "_scale"
+            input_zp_name = input_name + "_zero_point"
+            qrange_name = self.fixed_qrange_int8_name if qType == onnx_proto.TensorProto.INT8 else self.fixed_qrange_uint8_name
+            nodes_list=[]
+
+            # Add tensors for quantize range and zero value.
+            # initializer_qrange = onnx.helper.make_tensor(
+            #     qrange_name,
+            #     onnx_proto.TensorProto.FLOAT,
+            #     [],
+            #     [get_qrange_for_qType(qType, reduce_range=self.reduce_range, symmetric=False)],
+            # )
+            # self.model.add_initializer(initializer_qrange)
+            # initializer_qvalue = onnx.helper.make_tensor(self.fixed_zero_name, onnx_proto.TensorProto.FLOAT, [], [0.0])
+            # self.model.add_initializer(initializer_qvalue)
+            # qmin, qmax = get_qmin_qmax_for_qType(qType, reduce_range=self.reduce_range, symmetric=False)
+            # initializer_qmin = onnx.helper.make_tensor(self.fixed_qmin_name, onnx_proto.TensorProto.FLOAT, [], [qmin])
+            # self.model.add_initializer(initializer_qmin)
+
+            # Create Constant tensors instead of initializers
+            qrange_name = input_name+"_"+qrange_name
+            qrange_node = onnx.helper.make_node(
+                'Constant',
+                inputs=[],
+                outputs=[qrange_name],
+                value=onnx.helper.make_tensor(
+                    name=input_name+"_init_"+qrange_name,
+                    data_type=onnx.TensorProto.FLOAT,
+                    dims=[],
+                    vals=[get_qrange_for_qType(qType, reduce_range=self.reduce_range, symmetric=False)],
+                ),
+                name=qrange_name,
+            )
+            nodes_list.append(qrange_node)
+            fixed_zero_name = input_name+"_"+self.fixed_zero_name
+            fixed_zero_node = onnx.helper.make_node(
+                'Constant',
+                inputs=[],
+                outputs=[fixed_zero_name],
+                value=onnx.helper.make_tensor(
+                    name=input_name+"_init_"+self.fixed_zero_name,
+                    data_type=onnx.TensorProto.FLOAT,
+                    dims=[],
+                    vals=[0.0],
+                ),
+                name=fixed_zero_name,
+            )
+            nodes_list.append(fixed_zero_node)
+            qmin, qmax = get_qmin_qmax_for_qType(qType, reduce_range=self.reduce_range, symmetric=False)
+            fixed_qmin_name = input_name+"_"+qrange_name
+            fixed_qmin_node = onnx.helper.make_node(
+                'Constant',
+                inputs=[],
+                outputs=[fixed_qmin_name],
+                value=onnx.helper.make_tensor(
+                    name=input_name+"_init_"+self.fixed_qmin_name,
+                    data_type=onnx.TensorProto.FLOAT,
+                    dims=[],
+                    vals=[qmin],
+                ),
+                name=fixed_qmin_name,
+            )
+            nodes_list.append(fixed_qmin_node)
+
+            # Reduce Min and Reduce Max
+            reduce_min_name = input_name + "_ReduceMin"
+            reduce_min_node = onnx.helper.make_node(
+                "ReduceMin",
+                [input_name],
+                [reduce_min_name + ":0"],
+                reduce_min_name,
+                keepdims=0,
+            )
+            nodes_list.append(reduce_min_node)
+            
+            zero_min_name = input_name + "_Min"
+            zero_min_node = onnx.helper.make_node(
+                "Min",
+                [reduce_min_name + ":0", fixed_zero_name],
+                [zero_min_name+":0"],
+                zero_min_name
+            )
+            nodes_list.append(zero_min_node)
+
+            reduce_max_name = input_name + "_ReduceMax"
+            reduce_max_node = onnx.helper.make_node(
+                "ReduceMax",
+                [input_name],
+                [reduce_max_name + ":0"],
+                reduce_max_name,
+                keepdims=0,
+            )
+            nodes_list.append(reduce_max_node)
+
+            zero_max_name = input_name + "_Max"
+            zero_max_node = onnx.helper.make_node(
+                "Max",
+                [reduce_max_name + ":0", fixed_zero_name],
+                [zero_max_name+":0"],
+                zero_max_name
+            )
+            nodes_list.append(zero_max_node)
+
+            # Compute Scale
+            #   Subtract rmax and rmin
+            scale_sub_name = input_name + "_scale_Sub"
+            scale_sub_node = onnx.helper.make_node(
+                "Sub",
+                [zero_max_node.output[0], zero_min_node.output[0]],
+                [scale_sub_name + ":0"],
+                scale_sub_name,
+            )
+            nodes_list.append(scale_sub_node)
+            #   and divide by quantize range
+            scale_div_name = input_name + "_scale_Div"
+            scale_div_node = onnx.helper.make_node(
+                "Div",
+                [scale_sub_node.output[0], qrange_name],
+                [input_scale_name],
+                scale_div_name,
+            )
+            nodes_list.append(scale_div_node)
+            
+            # Divide rmin by scale
+            zp_div_name = input_name + "_zero_point_Div"
+            zp_div_node = onnx.helper.make_node(
+                "Div",
+                [zero_min_node.output[0], input_scale_name],
+                [zp_div_name + ":0"],
+                zp_div_name,
+            )
+            nodes_list.append(zp_div_node)
+            # Compute zero point
+            #   Subtract zero and rmin/scale
+            zp_sub_name = input_name + "_zero_point_Sub"
+            zp_sub_node = onnx.helper.make_node(
+                "Sub",
+                [fixed_qmin_name, zp_div_node.output[0]],
+                [zp_sub_name + ":0"],
+                zp_sub_name,
+            )
+            nodes_list.append(zp_sub_node)
+            
+            # Compute round
+            zp_round_name = input_name + "_zero_point_Round"
+            zp_round_node = onnx.helper.make_node("Round", zp_sub_node.output, [zp_round_name + ":0"], zp_round_name)
+            nodes_list.append(zp_round_node)
+            # Cast to integer
+            zp_cast_name = input_name + "_zero_point_Cast"
+            zp_cast_node = onnx.helper.make_node("Cast", zp_round_node.output, [input_zp_name], zp_cast_name, to=qType) # TODO recast zp as int32 to avoid underflow...
+            nodes_list.append(zp_cast_node)
+            # Create function op
+            func_domain = 'com.microsoft'
+            func_opset_imports = [onnx.helper.make_opsetid("", self.opset_version)]
+            self.model.model.opset_import.extend([onnx.helper.make_opsetid("", self.opset_version)])#, onnx.helper.make_opsetid(func_domain, 1)])
+            return make_function(
+                func_domain, # TODO: What domain
+                "ComputeQuantizationParameters",
+                [input_name],#, qrange_name, self.fixed_zero_name, self.fixed_qmin_name],
+                [input_scale_name, input_zp_name],
+                nodes_list,
+                func_opset_imports,
+            )
+
+    # def quantize_tensors(self):
+    #     for tensor_name in self.tensors_to_quantize:
+    #         if tensor_name in self.quantized_value_map.keys():
+    #             continue
+    #         # Quantize the input
+    #         initializer = find_by_name(tensor_name, self.model.initializer())
+    #         if initializer is not None:
+
     def _create_qdq_nodes(
         self, q_input, q_output, quant_node_name, dq_input, dq_output, dequant_node_name, scale_name, zp_name, axis=None
     ):
@@ -609,7 +620,81 @@
                 axis=axis,
             )
             self.model.add_node(dequant_node)
->>>>>>> 61667710
+
+# self.model.add_nodes([qlinear_node, dequant_node])
+#                 else:
+#                     q_weight_name, zp_name, scale_name = self.quantize_weight(initializer, self.weight_qType)
+#                     inputs = [q_weight_name, scale_name, zp_name]
+#                     output_name = tensor_name + "_DequantizeLinear"
+#                     node = onnx.helper.make_node(
+#                         "DequantizeLinear",
+#                         inputs,
+#                         [output_name],
+#                         tensor_name + "_DequantizeLinear",
+#                     )
+#                     self.model.add_node(node)
+#                     self.model.replace_input_of_all_nodes(tensor_name, tensor_name + "_DequantizeLinear")
+#             else:
+#                 data_found, scale_name, zp_name, _, _ = self._get_quantization_params(tensor_name)
+#                 nodes = []
+
+#                 compute_function = None
+#                 if data_found == False:
+#                     if self.static:
+#                         raise ValueError(
+#                             "Quantization parameters are not specified for param {}."
+#                             "In static mode quantization params for inputs and outputs of nodes to be quantized are required.".format(
+#                                 tensor_name
+#                             )
+#                         )
+#                     # Here we add dynamic subgraph, if we found no static params
+#                     # Scale and Zero Points not available for this input. Add nodes to dynamically compute it
+#                     qType = self.input_qType
+#                     if self.model.is_graph_output(tensor_name): # Changes name to quantize output correctly
+#                         (
+#                             scale_name,
+#                             zp_name,
+#                             scale_shape,
+#                             zp_shape,
+#                         ) = self.create_dynamic_subgraph(tensor_name + "_QuantizeLinearInput", nodes)
+#                     else:
+#                         (
+#                             scale_name,
+#                             zp_name,
+#                             scale_shape,
+#                             zp_shape,
+#                         ) = self.create_dynamic_subgraph(tensor_name, nodes)
+#                 if (
+#                     self.dedicated_qdq_pair
+#                     and tensor_name in self.tensor_to_its_receiving_nodes
+#                     and len(self.tensor_to_its_receiving_nodes[tensor_name]) > 1
+#                 ):
+#                     # TODO: This if block should be tested
+#                     num_dedicated_qdq_pair = len(self.tensor_to_its_receiving_nodes[tensor_name])
+#                     for i in range(num_dedicated_qdq_pair):
+#                         postfix = str(i + 1)
+#                         q_input = tensor_name
+#                         q_output = tensor_name + "_QuantizeLinear_" + postfix
+#                         dq_input = q_output
+#                         dq_output = tensor_name + "_DequantizeLinear_" + postfix
+#                         quant_node_name = tensor_name + "_QuantizeLinear_" + postfix
+#                         dequant_node_name = tensor_name + "_DequantizeLinear_" + postfix
+#                         qlinear_node = onnx.helper.make_node(
+#                             "QuantizeLinear",
+#                             [q_input, scale_name, zp_name],
+#                             [q_output],
+#                             quant_node_name,
+#                         )
+#                         dequant_node = onnx.helper.make_node(
+#                             "DequantizeLinear",
+#                             [dq_input, scale_name, zp_name],
+#                             [dq_output],
+#                             dequant_node_name,
+#                         )
+#                         self.model.add_nodes([qlinear_node, dequant_node] + nodes)
+
+#                         node = self.tensor_to_its_receiving_nodes[tensor_name][i]
+#                         self.model.replace_node_input(node, tensor_name, dq_output)
 
     def _add_qdq_pair_for_activation(self, tensor_name, scale_name, zp_name):
         if (
@@ -689,34 +774,48 @@
                     data_found, scale_name, zp_name, _, _ = self._get_quantization_params(
                         tensor_name, used_scale, used_zp
                     )
-<<<<<<< HEAD
-                    dequant_node = onnx.helper.make_node(
-                        "DequantizeLinear",
-                        [dq_input, scale_name, zp_name],
-                        [dq_output],
-                        dequant_node_name,
-                    )
-                    self.model.add_nodes(nodes + [qlinear_node, dequant_node])
-=======
->>>>>>> 61667710
-
-                    if not data_found:
-                        raise ValueError(
-                            f"Quantization parameters are not specified for param {tensor_name}. "
-                            "In static mode quantization params for inputs and outputs of nodes to be quantized are required."
-                        )
+                    cqp_node = None
+                    if data_found == False:
+                        if self.static:
+                            raise ValueError(
+                                "Quantization parameters are not specified for param {}."
+                                "In static mode quantization params for inputs and outputs of nodes to be quantized are required.".format(
+                                    tensor_name
+                                )
+                            )
+                        # Here we add dynamic subgraph, if we found no static params
+                        # Scale and Zero Points not available for this input. Add nodes to dynamically compute it
+                        qType = self.input_qType
+                        if self.model.is_graph_output(tensor_name): # Changes name to quantize output correctly
+                            (
+                                scale_name,
+                                zp_name,
+                                scale_shape,
+                                zp_shape,
+                                cqp_node,
+                            ) = self.create_dynamic_subgraph(add_quant_input_suffix(tensor_name))
+                        else:
+                            (
+                                scale_name,
+                                zp_name,
+                                scale_shape,
+                                zp_shape,
+                                cqp_node,
+                            ) = self.create_dynamic_subgraph(tensor_name)
 
                     self._add_qdq_pair_for_activation(tensor_name, scale_name, zp_name)
+                    if cqp_node != None:
+                        self.model.add_node(cqp_node)
 
                 del self.tensors_to_quantize[tensor_name]
 
+    # TODO: ASK WHAT THIS IS
     def _quantize_sharing_param_tensors(self):
         while self.tensors_to_quantize:
             for tensor_name, tensor_info in self.tensors_to_quantize.copy().items():
                 tensor_provider_name = tensor_info.quant_para_provider
                 if tensor_provider_name in self.quantized_value_map:
                     del self.tensors_to_quantize[tensor_name]
-
                     quantized_value = self.quantized_value_map[tensor_provider_name]
                     # Quantize the input
                     initializer = find_by_name(tensor_name, self.model.initializer())
