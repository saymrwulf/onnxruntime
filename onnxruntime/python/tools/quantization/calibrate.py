--- conflicted
+++ resolved
@@ -823,11 +823,7 @@
             if isinstance(data_arr, list):
                 for arr in data_arr:
                     assert isinstance(arr, np.ndarray), f"Unexpected type {type(arr)} for tensor={tensor!r}"
-<<<<<<< HEAD
-                dtypes = set(a.dtype for a in data_arr)
-=======
                 dtypes = {a.dtype for a in data_arr}
->>>>>>> 3e4c5e64
                 assert len(dtypes) == 1, (
                     f"The calibration expects only one element type but got {dtypes} for tensor={tensor!r}"
                 )
