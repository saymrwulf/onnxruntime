--- conflicted
+++ resolved
@@ -5,11 +5,6 @@
 """
 Implements ONNX's backend API.
 """
-<<<<<<< HEAD
-
-from typing import Any, Tuple  # noqa: F401
-=======
->>>>>>> 3e4c5e64
 
 from onnx.backend.base import BackendRep
 
