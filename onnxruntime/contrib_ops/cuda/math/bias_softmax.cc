--- conflicted
+++ resolved
@@ -54,16 +54,9 @@
   const int element_count = static_cast<int>(X_shape.SizeFromDimension(axis));
   int bias_broadcast_size = static_cast<int>(B_shape.Size() / element_count);
   if (is_inner_broadcast_) bias_broadcast_size = batch_count / bias_broadcast_size;
-<<<<<<< HEAD
-  utils::MLTypeCallDispatcher<BIAS_SOFTMAX_DISPATCH_TYPES> t_disp(X->GetElementType());
+  utils::MLTypeCallDispatcher<BIAS_SOFTMAX_TYPES> t_disp(X->GetElementType());
   return t_disp.InvokeRet<Status, DispatchBiasSoftmaxImpl>(Stream(ctx), GetCudnnHandle(ctx), Y, X, B, element_count, batch_count,
-                                                           is_inner_broadcast_, bias_broadcast_size,
-                                                           X->DataType()->Size());
-=======
-  utils::MLTypeCallDispatcher<BIAS_SOFTMAX_TYPES> t_disp(X->GetElementType());
-  return t_disp.InvokeRet<Status, DispatchBiasSoftmaxImpl>(Stream(), CudnnHandle(), Y, X, B, element_count, batch_count,
                                                            is_inner_broadcast_, bias_broadcast_size);
->>>>>>> 5dd9afe7
 }
 
 #undef BIAS_SOFTMAX_TYPES
