--- conflicted
+++ resolved
@@ -236,11 +236,6 @@
   Ort::Session session(*ort_env, ort_model_path, so);
 }
 
-<<<<<<< HEAD
-TEST_F(QnnHTPBackendTests, DumpQNNJsonGraph) {
-  Ort::SessionOptions so;
-  onnxruntime::ProviderOptions options;
-=======
 #if defined(__aarch64__) || defined(_M_ARM64) || defined(__linux__)
 TEST_F(QnnHTPBackendTests, RunConvInt4Model) {
   Ort::SessionOptions so;
@@ -249,25 +244,12 @@
   so.SetGraphOptimizationLevel(ORT_ENABLE_ALL);
   onnxruntime::ProviderOptions options;
 
->>>>>>> 5c361106
 #if defined(_WIN32)
   options["backend_path"] = "QnnHtp.dll";
 #else
   options["backend_path"] = "libQnnHtp.so";
 #endif
 
-<<<<<<< HEAD
-  options["enable_qnn_graph_dump"] = "1";
-
-  so.AppendExecutionProvider("QNN", options);
-
-  Ort::Status status(OrtSessionOptionsAppendExecutionProvider_CPU(so, 1));
-
-  const ORTCHAR_T* ort_model_path = ORT_MODEL_FOLDER "nhwc_resize_sizes_opset18.quant.onnx";
-
-  Ort::Session session(*ort_env, ort_model_path, so);
-}
-=======
   so.AppendExecutionProvider("QNN", options);
 
   const ORTCHAR_T* ort_model_path = ORT_MODEL_FOLDER "conv.int4_weights.qdq.onnx";
@@ -298,7 +280,6 @@
   EXPECT_THAT(output_shape, ::testing::ElementsAre(1, 5, 6, 6));
 }
 #endif  // #if defined(__aarch64__) || defined(_M_ARM64) || defined(__linux__)
->>>>>>> 5c361106
 
 // Helper function that runs an ONNX model with a NHWC Resize operator to test that
 // type/shape inference succeeds during layout transformation.
@@ -967,6 +948,27 @@
                   0.008f);
 }
 
+TEST_F(QnnHTPBackendTests, DumpQNNJsonGraph) {
+  Ort::SessionOptions so;
+  onnxruntime::ProviderOptions options;
+#if defined(_WIN32)
+  options["backend_path"] = "QnnHtp.dll";
+#else
+  options["backend_path"] = "libQnnHtp.so";
+#endif
+
+  options["enable_qnn_graph_dump"] = "1";
+
+  so.AppendExecutionProvider("QNN", options);
+
+  Ort::Status status(OrtSessionOptionsAppendExecutionProvider_CPU(so, 1));
+
+  const ORTCHAR_T* ort_model_path = ORT_MODEL_FOLDER "nhwc_resize_sizes_opset18.quant.onnx";
+
+  Ort::Session session(*ort_env, ort_model_path, so);
+  // TODO(adrianlizarraga): Check that output json files were generated.
+}
+
 #endif  // defined(__aarch64__) || defined(_M_ARM64) || defined(__linux__)
 #endif  // !defined(ORT_MINIMAL_BUILD)
 
