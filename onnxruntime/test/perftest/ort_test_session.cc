--- conflicted
+++ resolved
@@ -198,36 +198,16 @@
 #else
     std::string option_string = performance_test_config.run_config.ep_runtime_config_string;
 #endif
-<<<<<<< HEAD
-    std::istringstream ss(option_string);
-    std::string token;
-    std::unordered_map<std::string, std::string> qnn_options;
-
-    while (ss >> token) {
-      if (token == "") {
-        continue;
-      }
-      auto pos = token.find("|");
-      if (pos == std::string::npos || pos == 0 || pos == token.length()) {
-        ORT_THROW("Use a '|' to separate the key and value for the run-time option you are trying to use.");
-      }
-
-      std::string key(token.substr(0, pos));
-      std::string value(token.substr(pos + 1));
-
-      if (key == "backend_path" || key == "profiling_file_path" || key == "qnn_graph_dump_dir") {
-=======
     ParseSessionConfigs(option_string, provider_options,
                         {"backend_path", "profiling_file_path", "profiling_level", "rpc_control_latency",
                          "vtcm_mb", "soc_model", "device_id", "htp_performance_mode", "qnn_saver_path",
                          "htp_graph_finalization_optimization_mode", "qnn_context_priority", "htp_arch",
                          "enable_htp_fp16_precision", "offload_graph_io_quantization", "enable_htp_spill_fill_buffer",
-                         "enable_htp_shared_memory_allocator"});
+                         "enable_htp_shared_memory_allocator", "dump_json_qnn_graph", "json_qnn_graph_dir"});
     for (const auto& provider_option : provider_options) {
       const std::string& key = provider_option.first;
       const std::string& value = provider_option.second;
-      if (key == "backend_path" || key == "profiling_file_path") {
->>>>>>> d00ae325
+      if (key == "backend_path" || key == "profiling_file_path" || key == "json_qnn_graph_dir") {
         if (value.empty()) {
           ORT_THROW("Please provide the valid file path.");
         }
@@ -274,17 +254,12 @@
           std::string str = str_stream.str();
           ORT_THROW("Wrong value for htp_arch. select from: " + str);
         }
-<<<<<<< HEAD
-      } else if (key == "enable_htp_fp16_precision" || key == "offload_graph_io_quantization" ||
-                 key == "enable_qnn_graph_dump") {
-        std::unordered_set<std::string> supported_options = {"0", "1"};
-=======
       } else if (key == "enable_htp_fp16_precision" ||
                  key == "offload_graph_io_quantization" ||
                  key == "enable_htp_spill_fill_buffer" ||
-                 key == "enable_htp_shared_memory_allocator") {
+                 key == "enable_htp_shared_memory_allocator" ||
+                 key == "dump_json_qnn_graph") {
         std::set<std::string> supported_options = {"0", "1"};
->>>>>>> d00ae325
         if (supported_options.find(value) == supported_options.end()) {
           std::ostringstream str_stream;
           std::copy(supported_options.begin(), supported_options.end(),
@@ -292,15 +267,6 @@
           std::string str = str_stream.str();
           ORT_THROW("Wrong value for ", key, ". select from: ", str);
         }
-<<<<<<< HEAD
-      } else {
-        ORT_THROW(R"(Wrong key type entered. Choose from options: ['backend_path',
-'profiling_level', 'profiling_file_path', 'rpc_control_latency', 'vtcm_mb', 'htp_performance_mode',
-'qnn_saver_path', 'htp_graph_finalization_optimization_mode', 'qnn_context_priority', 'soc_model',
-'htp_arch', 'device_id', 'enable_htp_fp16_precision', 'offload_graph_io_quantization', 'enable_qnn_graph_dump'])");
-      }
-=======
->>>>>>> d00ae325
 
         if (key == "enable_htp_shared_memory_allocator" && value == "1") {
           // if this option is set, also use the enabled allocator
