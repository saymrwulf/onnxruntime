// Copyright (c) Microsoft Corporation. All rights reserved.
// Licensed under the MIT License.

#include "precomp.h"
#include "ExecutionContext.h"
#include "CommandQueue.h"
#include "DmlGpuAllocator.h"

namespace Dml
{
    ExecutionContext::ExecutionContext(
        ID3D12Device* d3dDevice,
        IDMLDevice* dmlDevice,
        ID3D12CommandQueue* queue)
        : m_dmlDevice(dmlDevice)
    {
<<<<<<< HEAD
        ORT_THROW_IF_FAILED(dmlDevice->CreateOperatorInitializer(0, nullptr, IID_PPV_ARGS(&m_initializer)));

=======
>>>>>>> f56fcf06
        dml_command_queue_ = std::make_shared<CommandQueue>(queue);

        batch_state_ = std::make_shared<BatchState>();
        batch_state_->next_flush_event = dml_command_queue_->GetCurrentCompletionEvent();
        ++batch_state_->next_flush_event.fenceValue;

        uint32_t batch_flush_size = default_batch_flush_size;
        uint32_t batch_flush_time_us = default_batch_flush_time_us;

        dml_command_list_ = std::make_shared<DmlCommandList>(
            d3dDevice,
            dmlDevice,
            dml_command_queue_);

        execution_thread_ = std::thread(
            ExecutionThreadProc,
            batch_state_,
            dml_command_list_,
            dml_command_queue_,
            batch_flush_size,
            batch_flush_time_us);
    }

    void ExecutionContext::SetAllocator(std::weak_ptr<DmlGpuAllocator> allocator)
    {
        m_bufferAllocator = allocator;
    }

    ExecutionContext::~ExecutionContext()
    {
        // Request exit of the background thread
        std::unique_lock<std::mutex> lock(batch_state_->mutex);
        batch_state_->exit_requested = true;
        batch_state_->command_added.notify_all(); // wake the thread
        lock.unlock();

        // detach() rather than join(), because we don't want (or need) to wait for
        // it to complete. This prevents blocking in a destructor, which would be
        // bad.
        execution_thread_.detach();
    }

    GpuEvent ExecutionContext::CopyBufferRegionRaw(
        ID3D12Resource* dstBuffer,
        uint64_t dstOffset,
        D3D12_RESOURCE_STATES dstState,
        ID3D12Resource* srcBuffer,
        uint64_t srcOffset,
        D3D12_RESOURCE_STATES srcState,
        uint64_t byteCount)
    {
        std::unique_lock<std::mutex> lock(batch_state_->mutex);

        batch_state_->WriteBatch().emplace_back(
            [=](DmlCommandList& command_list)
            {
                command_list.CopyBufferRegion(
                    dstBuffer,
                    dstOffset,
                    dstState,
                    srcBuffer,
                    srcOffset,
                    srcState,
                    byteCount);
            });

        batch_state_->command_added.notify_all();

        return batch_state_->next_flush_event;
    }

    GpuEvent ExecutionContext::CopyBufferRegion(
        ID3D12Resource* dstBuffer,
        uint64_t dstOffset,
        D3D12_RESOURCE_STATES dstState,
        ID3D12Resource* srcBuffer,
        uint64_t srcOffset,
        D3D12_RESOURCE_STATES srcState,
        uint64_t byteCount)
    {
        return CopyBufferRegionRaw(
            dstBuffer,
            dstOffset,
            dstState,
            srcBuffer,
            srcOffset,
            srcState,
            byteCount);
    }

    GpuEvent ExecutionContext::FillBufferWithPatternRaw(
        ID3D12Resource* dst,
        uint64_t dst_offset,
        uint64_t dst_size_in_bytes,
        absl::Span<const std::byte> value)
    {
        std::unique_lock<std::mutex> lock(batch_state_->mutex);

        absl::InlinedVector<std::byte, 16> value_copy(value.begin(), value.end());
        batch_state_->WriteBatch().emplace_back(
            [=, value = std::move(value_copy)](DmlCommandList& command_list)
            {
                command_list.FillBufferWithPattern(
                    dst,
                    dst_offset,
                    dst_size_in_bytes,
                    value);
            });

        batch_state_->command_added.notify_all();

        return batch_state_->next_flush_event;
    }

    GpuEvent ExecutionContext::FillBufferWithPattern(
        ID3D12Resource* dstBuffer,
        uint64_t offset,
        gsl::span<const std::byte> value /* Data type agnostic value, treated as raw bits */)
    {
        return FillBufferWithPatternRaw(
            dstBuffer,
            0,
            dstBuffer->GetDesc().Width,
            value);
    }

    void ExecutionContext::ExecuteCommandList(
        ID3D12GraphicsCommandList* commandList,
        _Outptr_ ID3D12Fence** fence,
        _Out_ uint64_t* completionValue)
    {
        std::unique_lock<std::mutex> lock(batch_state_->mutex);

        // We have to close and execute the current command list right away, regardless of whether a flush
        // was requested or not
        auto& batch = batch_state_->WriteBatch();

        if (!batch.empty())
        {
            batch_state_->flush_requested = false;
            auto status = RecordAndExecute(dml_command_queue_.get(), dml_command_list_.get(), batch);
            THROW_HR_IF(E_INVALIDARG, !status.IsOK());
        }

        // The caller can re-use relevant resources after the next set of work to be
        // flushed has completed.  Its command list hasn't been executed yet, just batched.
        GpuEvent gpuEvent = dml_command_queue_->GetNextCompletionEvent();
        gpuEvent.fence.CopyTo(fence);
        *completionValue = gpuEvent.fenceValue;

        dml_command_queue_->ExecuteCommandList(commandList);
    }

    GpuEvent ExecutionContext::InitializeOperator(
        IDMLCompiledOperator* op,
        const DML_BINDING_DESC& persistentResourceBinding,
        const DML_BINDING_DESC& inputArrayBinding)
    {
        // TODO (pavignol): Check if there's a way to move this lower, to avoid locking the entire method
        std::unique_lock<std::mutex> lock(batch_state_->mutex);

        ComPtr<IDMLOperatorInitializer> initializer;
        IDMLCompiledOperator* ops[] = { op };
        ORT_THROW_IF_FAILED(m_dmlDevice->CreateOperatorInitializer(ARRAYSIZE(ops), ops, IID_PPV_ARGS(&initializer)));

        DML_BINDING_PROPERTIES initBindingProps = initializer->GetBindingProperties();

        const uint32_t numDescriptors = initBindingProps.RequiredDescriptorCount;
        DescriptorRange descriptorRange = dml_command_list_->GetDescriptorPool().AllocDescriptors(
            numDescriptors,
            batch_state_->next_flush_event);

        // Create a binding table for initialization.
        DML_BINDING_TABLE_DESC bindingTableDesc = {};
        bindingTableDesc.Dispatchable = initializer.Get();
        bindingTableDesc.CPUDescriptorHandle = descriptorRange.cpuHandle;
        bindingTableDesc.GPUDescriptorHandle = descriptorRange.gpuHandle;
        bindingTableDesc.SizeInDescriptors = numDescriptors;

        ComPtr<IDMLBindingTable> bindingTable;
        ORT_THROW_IF_FAILED(m_dmlDevice->CreateBindingTable(&bindingTableDesc, IID_PPV_ARGS(&bindingTable)));

        // Create a temporary resource for initializing the op, if it's required.
        UINT64 temporaryResourceSize = initBindingProps.TemporaryResourceSize;
        if (temporaryResourceSize > 0)
        {
            auto allocator = m_bufferAllocator.lock();

            // Allocate and immediately free a temporary buffer. The buffer resource will still be
            // alive (managed by the pool); freeing allows the resource to be shared with other operators.
            auto buffer = allocator->AllocateDefaultBuffer(temporaryResourceSize);

            // Bind the temporary resource.
            DML_BUFFER_BINDING bufferBinding = buffer.GetBufferBinding();
            DML_BINDING_DESC bindingDesc = { DML_BINDING_TYPE_BUFFER, &bufferBinding };
            bindingTable->BindTemporaryResource(&bindingDesc);
        }

        // Bind inputs, if provided.
        if (inputArrayBinding.Type != DML_BINDING_TYPE_NONE)
        {
            // An operator with inputs to bind MUST use a BUFFER_ARRAY.
            assert(inputArrayBinding.Type == DML_BINDING_TYPE_BUFFER_ARRAY);
            bindingTable->BindInputs(1, &inputArrayBinding);
        }

        // Bind the persistent resource, which is an output of initialization.
        if (persistentResourceBinding.Type != DML_BINDING_TYPE_NONE)
        {
            // Persistent resources MUST be bound as buffers.
            assert(persistentResourceBinding.Type == DML_BINDING_TYPE_BUFFER);
            bindingTable->BindOutputs(1, &persistentResourceBinding);
        }

        // Queue the initializer and the heap to make sure it stays alive until work on the GPU has been executed
        dml_command_queue_->QueueReference(initializer.Get(), true);

        // TODO (pavignol): Check if this is necessary
        dml_command_queue_->QueueReference(descriptorRange.heap, true);

        batch_state_->WriteBatch().emplace_back(
            [=, binding_table = std::move(bindingTable)](DmlCommandList& command_list)
            {
                command_list.InitializeOperator(
                    initializer.Get(),
                    binding_table.Get(),
                    descriptorRange.heap);
            });

        batch_state_->command_added.notify_all();

        return batch_state_->next_flush_event;
    }

    GpuEvent ExecutionContext::ExecuteOperator(
        IDMLCompiledOperator* op,
        const DML_BINDING_DESC& persistentResourceBinding,
        gsl::span<const DML_BINDING_DESC> inputBindings,
        gsl::span<const DML_BINDING_DESC> outputBindings)
    {
        // TODO (pavignol): Check if there's a way to move this lower, to avoid locking the entire method
        std::unique_lock<std::mutex> lock(batch_state_->mutex);

        DML_BINDING_PROPERTIES execBindingProps = op->GetBindingProperties();

        const uint32_t numDescriptors = execBindingProps.RequiredDescriptorCount;
        DescriptorRange descriptorRange = dml_command_list_->GetDescriptorPool().AllocDescriptors(
            numDescriptors,
            batch_state_->next_flush_event);

        // Create a binding table for execution.
        DML_BINDING_TABLE_DESC bindingTableDesc = {};
        bindingTableDesc.Dispatchable = op;
        bindingTableDesc.CPUDescriptorHandle = descriptorRange.cpuHandle;
        bindingTableDesc.GPUDescriptorHandle = descriptorRange.gpuHandle;
        bindingTableDesc.SizeInDescriptors = numDescriptors;

        ComPtr<IDMLBindingTable> bindingTable;
        ORT_THROW_IF_FAILED(m_dmlDevice->CreateBindingTable(&bindingTableDesc, IID_PPV_ARGS(&bindingTable)));

        // Create a temporary resource for executing the op, if it's required.
        UINT64 temporaryResourceSize = execBindingProps.TemporaryResourceSize;
        if (temporaryResourceSize > 0)
        {
            auto allocator = m_bufferAllocator.lock();

            // Allocate and immediately free a temporary buffer. The buffer resource will still be
            // alive (managed by the pool); freeing allows the resource to be shared with other operators.
            auto buffer = allocator->AllocateDefaultBuffer(temporaryResourceSize);

            // Bind the temporary resource.
            DML_BUFFER_BINDING bufferBinding = buffer.GetBufferBinding();
            DML_BINDING_DESC bindingDesc = { DML_BINDING_TYPE_BUFFER, &bufferBinding };
            bindingTable->BindTemporaryResource(&bindingDesc);
        }

        if (persistentResourceBinding.Type != DML_BINDING_TYPE_NONE)
        {
            bindingTable->BindPersistentResource(&persistentResourceBinding);
        }

        bindingTable->BindInputs(gsl::narrow<uint32_t>(inputBindings.size()), inputBindings.data());
        bindingTable->BindOutputs(gsl::narrow<uint32_t>(outputBindings.size()), outputBindings.data());

        // Queue the heap to make sure it stays alive until work on the GPU has been executed
        dml_command_queue_->QueueReference(descriptorRange.heap, true);

        batch_state_->WriteBatch().emplace_back(
            [=, bindingTable = std::move(bindingTable)](
                DmlCommandList& command_list) {
                command_list.ExecuteOperator(
                    op,
                    bindingTable.Get(),
                    descriptorRange.heap);
            });

        batch_state_->command_added.notify_all();

        return batch_state_->next_flush_event;
    }

    GpuEvent ExecutionContext::ResourceBarrier(
        absl::Span<const D3D12_RESOURCE_BARRIER> barriers)
    {
        std::unique_lock<std::mutex> lock(batch_state_->mutex);

        // The caller may not keep the barriers referenced by the span alive for
        // longer than this function call, so make a copy and transfer ownership to
        // the lambda.
        absl::InlinedVector<D3D12_RESOURCE_BARRIER, 4> barriers_copy(
            barriers.begin(),
            barriers.end());
        batch_state_->WriteBatch().emplace_back(
            [=, barriers = std::move(barriers_copy)](DmlCommandList& command_list)
            { command_list.ResourceBarrier(barriers); });

        batch_state_->command_added.notify_all();

        return batch_state_->next_flush_event;
    }

    GpuEvent ExecutionContext::UavBarrier()
    {
        std::unique_lock<std::mutex> lock(batch_state_->mutex);

        batch_state_->WriteBatch().emplace_back([=](DmlCommandList& command_list)
                                                { command_list.UavBarrier(); });

        batch_state_->command_added.notify_all();

        return batch_state_->next_flush_event;
    }

    GpuEvent ExecutionContext::Flush()
    {
        std::unique_lock<std::mutex> lock(batch_state_->mutex);
        auto event = batch_state_->next_flush_event;
        if (batch_state_->WriteBatch().empty())
        {
            --event.fenceValue;
        }

        batch_state_->flush_requested = true;
        batch_state_->command_added.notify_all();
        return event;
    }

    Status ExecutionContext::GetCommandRecorderStatus() const
    {
        std::unique_lock<std::mutex> lock(batch_state_->mutex);
        return batch_state_->status;
    }

    GpuEvent ExecutionContext::GetCurrentCompletionEvent()
    {
        std::unique_lock<std::mutex> lock(batch_state_->mutex);
        auto event = batch_state_->next_flush_event;
        if (batch_state_->WriteBatch().empty())
        {
            --event.fenceValue;
        }
        return event;
    }

    D3D12_COMMAND_LIST_TYPE ExecutionContext::GetCommandListTypeForQueue() const
    {
        // No need to acquire the lock since the queue type is immutable once the
        // queue is constructed.
        return dml_command_queue_->GetType();
    }

    void ExecutionContext::QueueReference(IUnknown* object)
    {
        std::unique_lock<std::mutex> lock(batch_state_->mutex);
        dml_command_queue_->QueueReference(object, true);
    }

    void ExecutionContext::ReleaseCompletedReferences()
    {
        std::unique_lock<std::mutex> lock(batch_state_->mutex);
        dml_command_queue_->ReleaseCompletedReferences();
    }

    void ExecutionContext::GetCommandListForRecordingAndInvalidateState(ID3D12GraphicsCommandList** commandList)
    {
        // Ensure the descriptor heap is reset to D3D as something external may change it before recording
        dml_command_list_->InvalidateDescriptorHeap();
        dml_command_list_->GetCommandList().CopyTo(commandList);
    }

    /*static*/ void ExecutionContext::ExecutionThreadProc(
        std::shared_ptr<BatchState> state,
        std::shared_ptr<DmlCommandList> command_list,
        std::shared_ptr<CommandQueue> command_queue,
        uint32_t batch_flush_size,
        uint32_t batch_flush_time_us)
    {
        auto last_flush_time = std::chrono::steady_clock::now();

        while (true)
        {
            std::chrono::duration<double> elapsed =
                std::chrono::steady_clock::now() - last_flush_time;
            auto elapsed_us = elapsed.count() * 1e6;

            std::unique_lock<std::mutex> lock(state->mutex);
            if (state->exit_requested)
            {
                break;
            }

            auto& batch = state->WriteBatch();

            if (batch.empty())
            {
                // Wait for new work to be batched.
                state->command_added.wait(lock);

                // Return to the top in case of spurious wakeup.
                continue;
            }

            // Check if it's time to swap the write/execute batches and flush work
            // to the GPU: this occurs if a flush is explicitly requested, the batch
            // has reached a certain size, or enough time has elapsed since the last
            // flush. The goal here is to balance feeding the GPU work while the CPU
            // is processing more commands and avoiding many small packets.
            bool flush = false;
            if (state->flush_requested || batch.size() >= batch_flush_size ||
                elapsed_us >= batch_flush_time_us)
            {
                state->write_batch_index = (state->write_batch_index + 1) % 2;
                flush = true;
                ++state->next_flush_event.fenceValue;
            }
            state->flush_requested = false;

            // Unlock to allow kernels to resume writing to the new write batch.
            // lock.unlock();

            if (flush)
            {
                auto status = RecordAndExecute(command_queue.get(), command_list.get(), batch);

                if (!status.IsOK())
                {
                    // lock.lock();
                    state->status = status;
                    // lock.unlock();
                    break;
                }

                last_flush_time = std::chrono::steady_clock::now();
            }
        }
    }

    /*static*/ Status ExecutionContext::RecordAndExecute(
        CommandQueue* command_queue,
        DmlCommandList* command_list,
        Batch& batch)
    {
        // Record the commands into the command list.
        command_list->Open();
        for (auto& command : batch)
        {
            command(*command_list);
        }
        auto status = command_list->Close();

        if (!status.IsOK())
        {
            return status;
        }

        ID3D12CommandList* command_lists[] = {command_list->Get()};
        command_queue->ExecuteCommandLists(command_lists);

        // TODO (pavignol): Check if this is necessary
        command_queue->ReleaseCompletedReferences();

        batch.clear();

        return Status::OK();
    }

} // namespace Dml<|MERGE_RESOLUTION|>--- conflicted
+++ resolved
@@ -14,11 +14,6 @@
         ID3D12CommandQueue* queue)
         : m_dmlDevice(dmlDevice)
     {
-<<<<<<< HEAD
-        ORT_THROW_IF_FAILED(dmlDevice->CreateOperatorInitializer(0, nullptr, IID_PPV_ARGS(&m_initializer)));
-
-=======
->>>>>>> f56fcf06
         dml_command_queue_ = std::make_shared<CommandQueue>(queue);
 
         batch_state_ = std::make_shared<BatchState>();
