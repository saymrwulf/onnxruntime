// Copyright (c) Microsoft Corporation. All rights reserved.
// Licensed under the MIT License.

#include "precomp.h"

#include "core/session/onnxruntime_c_api.h"

#include "BucketizedBufferAllocator.h"
#include "DmlAllocationInfo.h"
#include "DmlCommittedResourceWrapper.h"
#include "DmlAllocatorRoundingMode.h"
// #define PRINT_OUTSTANDING_ALLOCATIONS

namespace Dml
{
    BucketizedBufferAllocator::~BucketizedBufferAllocator()
    {
#ifdef PRINT_OUTSTANDING_ALLOCATIONS
        if (!m_outstandingAllocationsById.empty())
        {
            printf("BucketizedBufferAllocator outstanding allocation indices:\n");
            for (auto& entry : m_outstandingAllocationsById)
            {
                printf("%u\n", static_cast<int>(entry.first));
            }
            printf("\n");
        }
#endif
    }

    BucketizedBufferAllocator::BucketizedBufferAllocator(
        ID3D12Device* device,
        ExecutionContext* context,
        const D3D12_HEAP_PROPERTIES& heapProps,
        D3D12_HEAP_FLAGS heapFlags,
        D3D12_RESOURCE_FLAGS resourceFlags,
        D3D12_RESOURCE_STATES initialState)
        :
        m_device(device),
        m_heapProperties(heapProps),
        m_heapFlags(heapFlags),
        m_resourceFlags(resourceFlags),
        m_initialState(initialState),
        m_context(context)
    {
    }

    /*static*/ gsl::index BucketizedBufferAllocator::GetBucketIndexFromSize(uint64_t size)
    {
        assert(size != 0);

        // Each bucket is twice as large as the previous one, in ascending order
        gsl::index index = static_cast<gsl::index>(ceil(log2(size)));
        assert((1ull << index) >= size); // This must be true unless there were some strange rounding issues

        // The smallest bucket is 2^n bytes large, where n = MinResourceSizeExponent
        index = std::max<gsl::index>(index, MinResourceSizeExponent);
        index -= MinResourceSizeExponent;

        return index;
    }

    /*static*/ uint64_t BucketizedBufferAllocator::GetBucketSizeFromIndex(gsl::index index)
    {
        return (1ull << (index + MinResourceSizeExponent));
    }

    ComPtr<DmlResourceWrapper> BucketizedBufferAllocator::AllocCommittedResource(size_t size)
    {
        ComPtr<ID3D12Resource> resource;
        auto buffer = CD3DX12_RESOURCE_DESC::Buffer(size, D3D12_RESOURCE_FLAG_ALLOW_UNORDERED_ACCESS);
        ORT_THROW_IF_FAILED(m_device->CreateCommittedResource(
            &CD3DX12_HEAP_PROPERTIES(D3D12_HEAP_TYPE_DEFAULT),
            D3D12_HEAP_FLAG_NONE,
            &buffer,
            D3D12_RESOURCE_STATE_UNORDERED_ACCESS,
            nullptr,
            IID_GRAPHICS_PPV_ARGS(resource.GetAddressOf())
        ));

        ComPtr<DmlResourceWrapper> resourceWrapper;
        wil::MakeOrThrow<DmlCommittedResourceWrapper>(std::move(resource)).As(&resourceWrapper);
        return resourceWrapper;
    }

    AllocationInfo* BucketizedBufferAllocator::GetAllocationInfo(void* opaquePointer)
    {
        return static_cast<AllocationInfo*>(opaquePointer);
    }

    D3D12BufferRegion BucketizedBufferAllocator::CreateBufferRegion(void* opaquePointer, uint64_t sizeInBytes) const
    {
        auto allocationInfo = static_cast<AllocationInfo*>(opaquePointer);

        // Make sure that we are aligned to 4 bytes to satisfy DML's requirements
        constexpr uint64_t DML_ALIGNMENT = 4;
        sizeInBytes = (1 + (sizeInBytes - 1) / DML_ALIGNMENT) * DML_ALIGNMENT;

        return D3D12BufferRegion(0, sizeInBytes, allocationInfo->GetD3D12Resource());
    }

    void* BucketizedBufferAllocator::Alloc(size_t size, AllocatorRoundingMode roundingMode)
    {
        // For some reason lotus likes requesting 0 bytes of memory
        size = std::max<size_t>(1, size);

        ComPtr<DmlResourceWrapper> resourceWrapper;
        uint64_t resourceId = 0;
        uint64_t bucketSize = 0;

        // Use a pooled resource if the size (post rounding, if requested) matches a bucket size
        if (roundingMode == AllocatorRoundingMode::Enabled || size == GetBucketSizeFromIndex(GetBucketIndexFromSize(size)))
        {
            Bucket* bucket = nullptr;

            // Find the bucket for this allocation size
            gsl::index bucketIndex = GetBucketIndexFromSize(size);

            if (gsl::narrow_cast<gsl::index>(m_pool.size()) <= bucketIndex)
            {
                // Ensure there are sufficient buckets
                m_pool.resize(bucketIndex + 1);
            }

            bucket = &m_pool[bucketIndex];
            bucketSize = GetBucketSizeFromIndex(bucketIndex);

            if (bucket->resources.empty())
            {
                // No more resources in this bucket - allocate a new one
                resourceWrapper = AllocCommittedResource(onnxruntime::narrow<size_t>(bucketSize));
                resourceId = ++m_currentResourceId;
            }
            else
            {
                // Retrieve a resource from the bucket
                resourceWrapper = std::move(bucket->resources.back().resource);
                resourceId = bucket->resources.back().resourceId;
                bucket->resources.pop_back();
            }
        }
        else
        {
            // The allocation will not be pooled.  Construct a new one
            bucketSize = (size + 3) & ~3;
            resourceWrapper = AllocCommittedResource(onnxruntime::narrow<size_t>(bucketSize));
            resourceId = ++m_currentResourceId;
        }

        assert(resourceWrapper->GetD3D12Resource()->GetDesc().Width == bucketSize);
        assert(resourceWrapper != nullptr);

        ComPtr<AllocationInfo> allocInfo = wil::MakeOrThrow<AllocationInfo>(
            this,
            ++m_currentAllocationId,
            resourceId,
            resourceWrapper.Get(),
            size
        );

    #if _DEBUG
        m_outstandingAllocationsById[allocInfo->GetId()] = allocInfo.Get();
    #endif

        return allocInfo.Detach();
    }

    void BucketizedBufferAllocator::Free(void* p)
    {
        // Release Lotus's reference on the allocation.  The allocation
        // also inherits IUnknown, and once its final reference reaches zero
        // it will call FreeResource
        ComPtr<AllocationInfo> allocInfo;
        allocInfo.Attach(static_cast<AllocationInfo*>(p));
    }

    uint64_t BucketizedBufferAllocator::GetUniqueId(void* opaquePointer)
    {
        const auto* allocInfo = static_cast<const AllocationInfo*>(opaquePointer);
        return allocInfo->GetPooledResourceId();
    }

    void BucketizedBufferAllocator::FreeResource(AllocationInfo* allocInfo, uint64_t pooledResourceId)
    {
        assert(allocInfo != nullptr); // Can't free nullptr

        if (allocInfo->GetOwner() != this)
        {
            // This allocation doesn't belong to this allocator!
            ORT_THROW_HR(E_INVALIDARG);
        }

        // Free the resource to the pool if its size matches a bucket size
        gsl::index bucketIndex = GetBucketIndexFromSize(allocInfo->GetRequestedSize());
        if (GetBucketSizeFromIndex(bucketIndex) == allocInfo->GetD3D12Resource()->GetDesc().Width)
        {
            assert(gsl::narrow_cast<gsl::index>(m_pool.size()) > bucketIndex);

            // Return the resource to the bucket
            Bucket* bucket = &m_pool[bucketIndex];

            Resource resource = {allocInfo->DetachResourceWrapper(), pooledResourceId};
            bucket->resources.push_back(resource);
        }
        else
        {
<<<<<<< HEAD
            // Free the underlying allocation once queued work has completed.
#ifdef _GAMING_XBOX
            m_context->QueueReference(WRAP_GRAPHICS_UNKNOWN(allocInfo->GetD3D12Resource()).Get());
#else
            m_context->QueueReference(allocInfo->GetD3D12Resource());
#endif
=======
            if (!m_context->IsClosed())
            {
                // Free the underlying allocation once queued work has completed.
    #ifdef _GAMING_XBOX
                m_context->QueueReference(WRAP_GRAPHICS_UNKNOWN(allocInfo->GetResource()).Get());
    #else
                m_context->QueueReference(allocInfo->GetResource());
    #endif
            }

>>>>>>> 05acfb90
            allocInfo->DetachResourceWrapper();
        }

    #if _DEBUG
        assert(m_outstandingAllocationsById[allocInfo->GetId()] == allocInfo);
        m_outstandingAllocationsById.erase(allocInfo->GetId());
    #endif

        // The allocation info is already destructing at this point
    }


    const AllocationInfo* BucketizedBufferAllocator::DecodeDataHandle(const void* opaqueHandle)
    {
        if (opaqueHandle == nullptr)
        {
            // There is no memory allocated which needs to be decoded.
            ORT_THROW_HR(E_INVALIDARG);
        }
        const auto* allocInfo = static_cast<const AllocationInfo*>(opaqueHandle);
        return allocInfo;
    }

<<<<<<< HEAD
=======
    void BucketizedBufferAllocator::SetDefaultRoundingMode(AllocatorRoundingMode roundingMode)
    {
        m_defaultRoundingMode = roundingMode;
    }
>>>>>>> 05acfb90
} // namespace Dml<|MERGE_RESOLUTION|>--- conflicted
+++ resolved
@@ -204,25 +204,16 @@
         }
         else
         {
-<<<<<<< HEAD
-            // Free the underlying allocation once queued work has completed.
+            if (!m_context->IsClosed())
+            {
+                // Free the underlying allocation once queued work has completed.
 #ifdef _GAMING_XBOX
-            m_context->QueueReference(WRAP_GRAPHICS_UNKNOWN(allocInfo->GetD3D12Resource()).Get());
+                m_context->QueueReference(WRAP_GRAPHICS_UNKNOWN(allocInfo->GetD3D12Resource()).Get());
 #else
-            m_context->QueueReference(allocInfo->GetD3D12Resource());
+                m_context->QueueReference(allocInfo->GetD3D12Resource());
 #endif
-=======
-            if (!m_context->IsClosed())
-            {
-                // Free the underlying allocation once queued work has completed.
-    #ifdef _GAMING_XBOX
-                m_context->QueueReference(WRAP_GRAPHICS_UNKNOWN(allocInfo->GetResource()).Get());
-    #else
-                m_context->QueueReference(allocInfo->GetResource());
-    #endif
-            }
-
->>>>>>> 05acfb90
+            }
+
             allocInfo->DetachResourceWrapper();
         }
 
@@ -246,11 +237,8 @@
         return allocInfo;
     }
 
-<<<<<<< HEAD
-=======
     void BucketizedBufferAllocator::SetDefaultRoundingMode(AllocatorRoundingMode roundingMode)
     {
         m_defaultRoundingMode = roundingMode;
     }
->>>>>>> 05acfb90
 } // namespace Dml