--- conflicted
+++ resolved
@@ -12,22 +12,13 @@
 #include <vector>
 #include <unordered_set>
 
-<<<<<<< HEAD
-#include "gsl/span"
+#include <gsl/gsl>
+
 #include "nlohmann/json.hpp"
-#include "QnnTypes.h"
-
-#include "core/session/onnxruntime_cxx_api.h"
-#include "core/framework/node_unit.h"
-#include "core/util/qmath.h"
-=======
-#include <gsl/gsl>
-
 #include "QnnInterface.h"
 #include "QnnTypes.h"
 
 #include "core/providers/qnn/ort_api.h"
->>>>>>> d00ae325
 
 namespace onnxruntime {
 namespace qnn {
@@ -38,7 +29,6 @@
 
 size_t GetElementSizeByType(ONNXTensorElementDataType elem_type);
 
-<<<<<<< HEAD
 // Class that allows building a JSON representation of a QNN graph.
 // The JSON graph is built in a format that can be loaded with Qualcomm's QNN Netron visualizer.
 class QnnJSONGraph {
@@ -67,13 +57,12 @@
   std::unordered_set<std::string> seen_tensors_;   // Tracks tensors already added to JSON graph.
   std::unordered_set<std::string> seen_op_types_;  // Tracks unique operator types.
 };
-=======
+
 size_t GetElementSizeByType(ONNX_NAMESPACE::TensorProto_DataType onnx_type);
 
 size_t GetQnnTensorDataSizeInBytes(gsl::span<const uint32_t> shape, Qnn_DataType_t element_data_type);
 
 bool QnnTensorHasDynamicShape(const Qnn_Tensor_t& tensor);
->>>>>>> d00ae325
 
 // TODO: make these work with Wrappers?
 std::ostream& operator<<(std::ostream& out, const Qnn_Param_t& qnn_param);
