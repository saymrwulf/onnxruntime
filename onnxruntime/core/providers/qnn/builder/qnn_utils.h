--- conflicted
+++ resolved
@@ -16,18 +16,12 @@
 #include "QnnInterface.h"
 #include "QnnTypes.h"
 
-<<<<<<< HEAD
-#include "core/session/onnxruntime_cxx_api.h"
-#include "core/framework/node_unit.h"
-#include "core/util/qmath.h"
-#include "core/providers/qnn/builder/qnn_model_wrapper.h"
-=======
 #include "core/providers/qnn/ort_api.h"
->>>>>>> 82840f63
 
 namespace onnxruntime {
 namespace qnn {
 class QnnOpConfigWrapper;
+class QnnModelWrapper;
 
 namespace utils {
 size_t GetElementSizeByType(const Qnn_DataType_t& data_type);
@@ -145,25 +139,6 @@
                 const Qnn_DataType_t qnn_data_type,
                 int& quant_value);
 
-<<<<<<< HEAD
-// NCHW shape to channel last
-Status NchwShapeToNhwc(const std::vector<uint32_t>& nchw_shape, std::vector<uint32_t>& nhwc_shape);
-
-// NCHW shape to HWCN shape, required for Conv weight
-Status NchwShapeToHwcn(const std::vector<uint32_t>& nchw_shape, std::vector<uint32_t>& hwcn_shape);
-
-// CNHW shape to HWCN shape, required for Conv weight
-Status CnhwShapeToHwcn(const std::vector<uint32_t>& cnhw_shape, std::vector<uint32_t>& hwcn_shape);
-
-Status TransposeFromNchwToHwcn(const QnnModelWrapper& qnn_model_wrapper, const onnx::TensorProto& initializer,
-                               std::vector<uint8_t>& transposed_data, bool is_3d = false);
-
-Status TransposeFromCnhwToHwcn(const QnnModelWrapper& qnn_model_wrapper, const onnx::TensorProto& initializer,
-                               std::vector<uint8_t>& transposed_data, bool is_3d = false);
-
-Status TwoDimensionTranspose(const QnnModelWrapper& qnn_model_wrapper, std::vector<uint32_t>& data_shape,
-                             const onnx::TensorProto& initializer, std::vector<uint8_t>& transposed_data);
-=======
 size_t ShapeSizeCalc(gsl::span<const uint32_t> shape, size_t start, size_t end);
 
 // Computes the quantization parameters (scales and offsets) for the given data.
@@ -248,6 +223,8 @@
   return tensor_shape_vec;
 }
 
+TensorShape GetTensorProtoShape(const ONNX_NAMESPACE::TensorShapeProto& tensor_shape_proto);
+
 template <typename T, typename P>
 Status PermuteShape(gsl::span<const T> input_shape, gsl::span<const P> perm, gsl::span<T> output_shape) {
   const size_t rank = input_shape.size();
@@ -261,7 +238,6 @@
 
   return Status::OK();
 }
->>>>>>> 82840f63
 
 // Gets error message associated with QNN error handle value.
 std::string_view GetQnnErrorMessage(const QNN_INTERFACE_VER_TYPE& qnn_interface,
@@ -271,6 +247,85 @@
 std::string GetVerboseQnnErrorMessage(const QNN_INTERFACE_VER_TYPE& qnn_interface,
                                       Qnn_ErrorHandle_t qnn_error_handle);
 
+// NCHW shape to channel last
+template <typename T>
+Status NchwShapeToNhwc(gsl::span<const T> nchw_shape, gsl::span<T> nhwc_shape) {
+  ORT_RETURN_IF_NOT(nchw_shape.size() == 4, "shape should have 4 dimension NCHW.");
+  nhwc_shape[0] = nchw_shape[0];
+  nhwc_shape[1] = nchw_shape[2];
+  nhwc_shape[2] = nchw_shape[3];
+  nhwc_shape[3] = nchw_shape[1];
+
+  return Status::OK();
+}
+
+// NCHW shape to HWCN shape, required for Conv weight
+template <typename T>
+Status NchwShapeToHwcn(gsl::span<const T> nchw_shape, gsl::span<T> hwcn_shape) {
+  if (nchw_shape.size() == 4) {
+    hwcn_shape[0] = nchw_shape[2];
+    hwcn_shape[1] = nchw_shape[3];
+    hwcn_shape[2] = nchw_shape[1];
+    hwcn_shape[3] = nchw_shape[0];
+  } else if (nchw_shape.size() == 5) {
+    hwcn_shape[0] = nchw_shape[2];
+    hwcn_shape[1] = nchw_shape[3];
+    hwcn_shape[2] = nchw_shape[4];
+    hwcn_shape[3] = nchw_shape[1];
+    hwcn_shape[4] = nchw_shape[0];
+  } else {
+    return ORT_MAKE_STATUS(ONNXRUNTIME, FAIL, "Unsupported rank! only support 4 or 5.");
+  }
+
+  return Status::OK();
+}
+
+// CNHW shape to HWCN shape, required for Conv weight
+template <typename T>
+Status CnhwShapeToHwcn(gsl::span<const T> cnhw_shape, gsl::span<T> hwcn_shape) {
+  if (cnhw_shape.size() == 4) {
+    hwcn_shape[0] = cnhw_shape[2];
+    hwcn_shape[1] = cnhw_shape[3];
+    hwcn_shape[2] = cnhw_shape[0];
+    hwcn_shape[3] = cnhw_shape[1];
+  } else if (cnhw_shape.size() == 5) {
+    hwcn_shape[0] = cnhw_shape[2];
+    hwcn_shape[1] = cnhw_shape[3];
+    hwcn_shape[2] = cnhw_shape[4];
+    hwcn_shape[3] = cnhw_shape[0];
+    hwcn_shape[4] = cnhw_shape[1];
+  } else {
+    return ORT_MAKE_STATUS(ONNXRUNTIME, FAIL, "Unsupported rank! only support 4 or 5.");
+  }
+
+  return Status::OK();
+}
+
+Status TransposeFromNchwToHwcn(const QnnModelWrapper& qnn_model_wrapper,
+                               const onnx::TensorProto& initializer,
+                               std::vector<uint8_t>& transposed_data,
+                               bool is_3d = false);
+Status TransposeFromNchwToHwcn(std::vector<int64_t>&& input_shape_dims,
+                               size_t elem_byte_size,
+                               gsl::span<const uint8_t> input_buffer,
+                               gsl::span<uint8_t> output_buffer,
+                               bool is_3d = false);
+
+Status TransposeFromCnhwToHwcn(const QnnModelWrapper& qnn_model_wrapper,
+                               const onnx::TensorProto& initializer,
+                               std::vector<uint8_t>& transposed_data,
+                               bool is_3d = false);
+Status TransposeFromCnhwToHwcn(std::vector<int64_t>&& input_shape_dims,
+                               size_t elem_byte_size,
+                               gsl::span<const uint8_t> input_buffer,
+                               gsl::span<uint8_t> output_buffer,
+                               bool is_3d = false);
+
+Status TwoDimensionTranspose(const QnnModelWrapper& qnn_model_wrapper,
+                             std::vector<uint32_t>& data_shape,
+                             const onnx::TensorProto& initializer,
+                             std::vector<uint8_t>& transposed_data);
+
 }  // namespace utils
 }  // namespace qnn
 }  // namespace onnxruntime