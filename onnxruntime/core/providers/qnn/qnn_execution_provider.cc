--- conflicted
+++ resolved
@@ -377,7 +377,6 @@
     LOGS_DEFAULT(VERBOSE) << "User specified enable_htp_weight_sharing: " << enable_htp_weight_sharing_;
   }
 
-<<<<<<< HEAD
   static const std::string ENABLE_QNN_GRAPH_DUMP = "enable_qnn_graph_dump";
   auto enable_json_graphs_dump_pos = provider_options_map.find(ENABLE_QNN_GRAPH_DUMP);
 
@@ -399,7 +398,8 @@
       LOGS_DEFAULT(WARNING) << "Provided a directory for dumping QNN JSON graphs, "
                             << "but did not enable dumping of QNN JSON graphs.";
     }
-=======
+  }
+
   model_settings_.offload_graph_io_quantization = ParseBoolOption("offload_graph_io_quantization", false,
                                                                   provider_options_map);
 
@@ -407,7 +407,6 @@
     LOGS_DEFAULT(WARNING) << "Fallback to CPU EP is disabled, but user configured QNN EP to offload graph I/O "
                           << "quantization/dequantization to another EP. Session creation will fail if the CPU EP "
                           << "handles the graph I/O quantization/dequantization.";
->>>>>>> 562ddce2
   }
 
   qnn_backend_manager_ = std::make_unique<qnn::QnnBackendManager>(
@@ -898,7 +897,6 @@
                                                                                                 QNN_HTP_GRAPH_CUSTOM_CONFIG_INIT);
     InitQnnGraphConfigs(graph_configs_builder);
 
-<<<<<<< HEAD
     std::string json_graph_filepath;
 
     if (enable_qnn_graph_dump_) {
@@ -907,16 +905,10 @@
       json_graph_filepath = path.string();
     }
 
-    ORT_RETURN_IF_ERROR(qnn_model->ComposeGraph(graph_viewer, fused_node, graph_configs_builder.GetQnnConfigs(),
-                                                json_graph_filepath));
-    ORT_RETURN_IF_ERROR(qnn_model->FinalizeGraphs());
-    ORT_RETURN_IF_ERROR(qnn_model->SetupQnnInputOutput());
-=======
     ORT_RETURN_IF_ERROR(qnn_model->ComposeGraph(graph_viewer, fused_node, model_settings_, logger,
-                                                graph_configs_builder.GetQnnConfigs()));
+                                                graph_configs_builder.GetQnnConfigs(), json_graph_filepath));
     ORT_RETURN_IF_ERROR(qnn_model->FinalizeGraphs(logger));
     ORT_RETURN_IF_ERROR(qnn_model->SetupQnnInputOutput(logger));
->>>>>>> 562ddce2
 
     LOGS(logger, VERBOSE) << "fused node name: " << fused_node.Name();
     qnn_models_.emplace(fused_node.Name(), std::move(qnn_model));
