// Copyright (c) Microsoft Corporation. All rights reserved.
// Licensed under the MIT License.

#include "core/framework/utils.h"
#include "core/providers/cpu/math/matmul.h"
#include "core/providers/cpu/math/gemm_matmul_common.h"
#include "core/providers/cpu/math/matmul_helper.h"
#include "core/util/math.h"
#include "core/util/math_cpuonly.h"

namespace onnxruntime {

ONNX_CPU_OPERATOR_VERSIONED_TYPED_KERNEL(
    MatMul,
    1, 8,
    float,
    KernelDefBuilder().TypeConstraint("T", DataTypeImpl::GetTensorType<float>()),
    MatMul<float>);

ONNX_CPU_OPERATOR_VERSIONED_TYPED_KERNEL(
    MatMul,
    1, 8,
    double,
    KernelDefBuilder().TypeConstraint("T", DataTypeImpl::GetTensorType<double>()),
    MatMul<double>);

// opset 9 supports more types
ONNX_CPU_OPERATOR_VERSIONED_TYPED_KERNEL(
    MatMul,
    9,
    12,
    float,
    KernelDefBuilder().TypeConstraint("T", DataTypeImpl::GetTensorType<float>()),
    MatMul<float>);

ONNX_CPU_OPERATOR_VERSIONED_TYPED_KERNEL(
    MatMul,
    9,
    12,
    double,
    KernelDefBuilder().TypeConstraint("T", DataTypeImpl::GetTensorType<double>()),
    MatMul<double>);

ONNX_CPU_OPERATOR_VERSIONED_TYPED_KERNEL(
    MatMul,
    9,
    12,
    int32_t,
    KernelDefBuilder()
        .TypeConstraint("T", BuildKernelDefConstraints<int32_t, uint32_t>()),
    MatMul<int32_t>);

ONNX_CPU_OPERATOR_VERSIONED_TYPED_KERNEL(
    MatMul,
    9,
    12,
    int64_t,
    KernelDefBuilder()
        .TypeConstraint("T", BuildKernelDefConstraints<int64_t, uint64_t>()),
    MatMul<int64_t>);

ONNX_CPU_OPERATOR_TYPED_KERNEL(
    MatMul,
    13,
    float,
    KernelDefBuilder().TypeConstraint("T", DataTypeImpl::GetTensorType<float>()),
    MatMul<float>);

ONNX_CPU_OPERATOR_TYPED_KERNEL(
    MatMul,
    13,
    double,
    KernelDefBuilder().TypeConstraint("T", DataTypeImpl::GetTensorType<double>()),
    MatMul<double>);

ONNX_CPU_OPERATOR_TYPED_KERNEL(
    MatMul,
    13,
    int32_t,
    KernelDefBuilder()
        .TypeConstraint("T", BuildKernelDefConstraints<int32_t, uint32_t>()),
    MatMul<int32_t>);

ONNX_CPU_OPERATOR_TYPED_KERNEL(
    MatMul,
    13,
    int64_t,
    KernelDefBuilder()
        .TypeConstraint("T", BuildKernelDefConstraints<int64_t, uint64_t>()),
    MatMul<int64_t>);

template <typename T>
Status MatMul<T>::Compute(OpKernelContext* ctx) const {
  concurrency::ThreadPool* thread_pool = ctx->GetOperatorThreadPool();

  const auto* a = ctx->Input<Tensor>(0);
  const auto* b = ctx->Input<Tensor>(1);

  MatMulComputeHelper helper;
  ORT_RETURN_IF_ERROR(helper.Compute(a->Shape(), b->Shape()));
  Tensor* y = ctx->Output(0, helper.OutputShape());

  // Bail out early if the output is going to be empty
  if (y->Shape().Size() == 0)
    return Status::OK();

  if (helper.K() == 0) {
    // When we have (M, 0, N) then the inputs are empty, but the output should
    // be filled out with zeros.
    EigenMatrixMapRowMajor<T> dest(y->MutableData<T>(),
                                   narrow<Eigen::Index>(helper.M()), narrow<Eigen::Index>(helper.N()));
    dest.setZero();
    return Status::OK();
  }

  // Using DataRaw as int32_t/uint32_t and int64_t/uint64_t share a common
  // operator body.
  const auto* a_data = reinterpret_cast<const T*>(a->DataRaw());
  const auto* b_data = reinterpret_cast<const T*>(b->DataRaw());
  auto* y_data = reinterpret_cast<T*>(y->MutableDataRaw());

  // TODO: replace it with GemmBatch for performance, it's OK for now as GemmBatch unrolls as well
  size_t max_len = helper.OutputOffsets().size();
  for (size_t i = 0; i < max_len; i++) {
    math::MatMul<T>(
        static_cast<int>(helper.M()),
        static_cast<int>(helper.N()),
        static_cast<int>(helper.K()),
        a_data + helper.LeftOffsets()[i],
        b_data + helper.RightOffsets()[i],
        y_data + helper.OutputOffsets()[i],
        thread_pool);
  }

  return Status::OK();
}
#if defined(__aarch64__) && defined(__linux__)
bool GemmPackBBfloat16(AllocatorPtr& alloc,
                       const Tensor& tensor_b,
                       bool trans_b,
                       IAllocatorUniquePtr<void>& packed_b,
                       size_t& packed_b_size,
                       TensorShape& b_shape) {
  // Only handle the common case of a 2D weight matrix. Additional matrices
  // could be handled by stacking the packed buffers.
  if (tensor_b.Shape().NumDimensions() != 2) {
    return false;
  }

  b_shape = tensor_b.Shape();

  const size_t K = trans_b ? static_cast<size_t>(b_shape[1]) : static_cast<size_t>(b_shape[0]);
  const size_t N = trans_b ? static_cast<size_t>(b_shape[0]) : static_cast<size_t>(b_shape[1]);

  packed_b_size = MlasSBGemmPackBSize(N, K);
  if (packed_b_size == 0) {
    return false;
  }

  packed_b = IAllocator::MakeUniquePtr<void>(alloc, packed_b_size, true);
  auto* packed_b_data = packed_b.get();

  // Initialize memory to 0 as there could be some padding associated with pre-packed
  // buffer memory and we don not want it uninitialized and generate different hashes
  // if and when we try to cache this pre-packed buffer for sharing between sessions.
  memset(packed_b_data, 0, packed_b_size);
  MlasSBGemmConvertPackB(N,
                         K,
                         tensor_b.Data<float>(),
                         trans_b ? K : N,
                         packed_b_data);
  return true;
}
#endif

Status MatMul<float>::PrePack(const Tensor& tensor, int input_idx, /*out*/ AllocatorPtr alloc,
<<<<<<< HEAD
                              bool save_prepacked_initializers,
=======
                              bool /*save_prepacked_initializers*/,
>>>>>>> b4afc626
                              /*out*/ bool& is_packed,
                              /*out*/ PrePackedWeights* prepacked_weights) {
  is_packed = false;

  // only pack Matrix B
  if (input_idx == 1) {
    size_t packed_b_size;
#if defined(__aarch64__) && defined(__linux__)
    size_t dim1 = 0;
    size_t dim2 = 0;
    TensorShape b_shape = tensor.Shape();

    if (b_shape.NumDimensions() == 2) {
      dim1 = static_cast<size_t>(b_shape[0]);
      dim2 = static_cast<size_t>(b_shape[1]);
    }

    if (use_fastmath_mode_ && (trans_b_attr_ == 0) && ((dim1 * dim2) >= kFastMathModeKernelsizeThreshold)) {
      is_packed = GemmPackBBfloat16(alloc, tensor, trans_b_attr_ != 0, packed_b_, packed_b_size, b_shape_);
    } else
#endif
    {
      is_packed = GemmPackBFp32(alloc, tensor, trans_b_attr_ != 0, packed_b_, packed_b_size, b_shape_);
    }

    bool share_prepacked_weights = (prepacked_weights != nullptr);
    if (is_packed && share_prepacked_weights) {
      prepacked_weights->buffers_.push_back(std::move(packed_b_));
      prepacked_weights->buffer_sizes_.push_back(packed_b_size);
    }

    if (is_packed && save_prepacked_initializers) {
      void* original_packed_buffer = share_prepacked_weights ? prepacked_weights->buffers_[0].get()  : packed_b_.get();
      packed_tensor_ = utils::ConvertPackedBufferAndShapeToTensor(alloc, tensor, packed_b_size, b_shape_, 1,
                                                                  original_packed_buffer, packed_buffer_);
    }
  }
  return Status::OK();
}

Status MatMul<float>::UseSharedPrePackedBuffers(std::vector<BufferUniquePtr>& prepacked_buffers,
                                                int input_idx,
                                                /*out*/ bool& used_shared_buffers) {
  used_shared_buffers = false;

  if (input_idx == 1) {
    used_shared_buffers = true;
    packed_b_ = std::move(prepacked_buffers[0]);
  }

  return Status::OK();
}

Tensor* MatMul<float>::GetPrePackTensors(int /*input_index*/) {
  return packed_tensor_;
}

Status MatMul<float>::SetPrePackTensors(int input_idx, const Tensor* pre_packed_tensor) {
  if (input_idx == 1) {
    packed_tensor_ = const_cast<Tensor*>(pre_packed_tensor);
    size_t packed_b_size_;
    utils::ConvertTensorToPackedBufferAndShape(packed_b_size_, b_shape_, 1, packed_b_, packed_tensor_->MutableDataRaw());
  }

  return Status::OK();
}

Status MatMul<float>::Compute(OpKernelContext* ctx) const {
  concurrency::ThreadPool* thread_pool = ctx->GetOperatorThreadPool();

  const Tensor* a = ctx->Input<Tensor>(0);
  const Tensor* b = packed_b_ ? nullptr : ctx->Input<Tensor>(1);
  const auto& b_shape = b ? b->Shape() : b_shape_;

  // match CUDA kernel implementation, ignore transpose for vectors
  const bool trans_a = trans_a_attr_ && a->Shape().NumDimensions() != 1;
  const bool trans_b = trans_b_attr_ && b_shape.NumDimensions() != 1;

  MatMulComputeHelper helper;
  ORT_RETURN_IF_ERROR(helper.Compute(a->Shape(), b_shape, trans_a, trans_b, trans_batch_a_, trans_batch_b_));
  Tensor* y = ctx->Output(0, helper.OutputShape());

  // Bail out early if the output is going to be empty
  if (y->Shape().Size() == 0)
    return Status::OK();

  if (helper.K() == 0) {
    // When we have (M, 0, N) then the inputs are empty, but the output should
    // be filled out with zeros.
    EigenMatrixMapRowMajor<float> dest(y->MutableData<float>(),
                                       narrow<Eigen::Index>(helper.M()), narrow<Eigen::Index>(helper.N()));
    dest.setZero();
    return Status::OK();
  }

  const auto* a_data = a->Data<float>();
  const auto* b_data = b ? b->Data<float>() : nullptr;
  auto* y_data = y->MutableData<float>();

  const size_t max_len = helper.OutputOffsets().size();
  const size_t M = static_cast<size_t>(helper.M());
  const size_t N = static_cast<size_t>(helper.N());
  const size_t K = static_cast<size_t>(helper.K());
  const size_t lda = helper.Lda(trans_a);
  const size_t ldb = helper.Ldb(trans_b);
#if defined(__aarch64__) && defined(__linux__)
  if (use_fastmath_mode_ && !trans_b && ((N * K) >= kFastMathModeKernelsizeThreshold)) {
    std::vector<MLAS_SBGEMM_DATA_PARAMS> data(max_len);
    for (size_t i = 0; i < max_len; i++) {
      data[i].BIsfp32 = !(bool(packed_b_));
      data[i].AIsfp32 = true;
      data[i].A = a_data + helper.LeftOffsets()[i];
      data[i].lda = lda;
      data[i].B = data[i].BIsfp32 ? b_data + helper.RightOffsets()[i] : (float*)packed_b_.get();
      data[i].ldb = ldb;
      data[i].C = y_data + helper.OutputOffsets()[i];
      data[i].ldc = N;
      data[i].Bias = nullptr;
      data[i].OutputProcessor = nullptr;
    }
    MlasSBGemmBatch(M, N, K, max_len, data.data(), thread_pool);
  } else
#endif
  {
    std::vector<MLAS_SGEMM_DATA_PARAMS> data(max_len);
    for (size_t i = 0; i < max_len; i++) {
      data[i].BIsPacked = bool(packed_b_);
      data[i].A = a_data + helper.LeftOffsets()[i];
      data[i].lda = lda;
      data[i].B = data[i].BIsPacked ? (float*)packed_b_.get() : b_data + helper.RightOffsets()[i];
      data[i].ldb = ldb;
      data[i].C = y_data + helper.OutputOffsets()[i];
      data[i].ldc = N;
      data[i].alpha = alpha_attr_;
      data[i].beta = 0.0f;
    }
    MlasGemmBatch(trans_a ? CblasTrans : CblasNoTrans, trans_b ? CblasTrans : CblasNoTrans,
                  M, N, K, data.data(), max_len, thread_pool);
  }
  return Status::OK();
}

}  // namespace onnxruntime<|MERGE_RESOLUTION|>--- conflicted
+++ resolved
@@ -174,11 +174,7 @@
 #endif
 
 Status MatMul<float>::PrePack(const Tensor& tensor, int input_idx, /*out*/ AllocatorPtr alloc,
-<<<<<<< HEAD
                               bool save_prepacked_initializers,
-=======
-                              bool /*save_prepacked_initializers*/,
->>>>>>> b4afc626
                               /*out*/ bool& is_packed,
                               /*out*/ PrePackedWeights* prepacked_weights) {
   is_packed = false;
@@ -232,15 +228,14 @@
   return Status::OK();
 }
 
-Tensor* MatMul<float>::GetPrePackTensors(int /*input_index*/) {
-  return packed_tensor_;
-}
-
-Status MatMul<float>::SetPrePackTensors(int input_idx, const Tensor* pre_packed_tensor) {
+std::optional<Tensor> MatMul<float>::GetPrePackTensor(int /*input_index*/) {
+  return std::move(packed_tensor_);
+}
+
+Status MatMul<float>::SetPrePackTensor(int input_idx, const Tensor& pre_packed_tensor) {
   if (input_idx == 1) {
-    packed_tensor_ = const_cast<Tensor*>(pre_packed_tensor);
     size_t packed_b_size_;
-    utils::ConvertTensorToPackedBufferAndShape(packed_b_size_, b_shape_, 1, packed_b_, packed_tensor_->MutableDataRaw());
+    utils::ConvertTensorToPackedBufferAndShape(packed_b_size_, b_shape_, packed_b_, const_cast<void*>(pre_packed_tensor.DataRaw()));
   }
 
   return Status::OK();
