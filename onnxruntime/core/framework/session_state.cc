// Copyright (c) Microsoft Corporation. All rights reserved.
// Licensed under the MIT License.

#include "core/framework/session_state.h"

#include <sstream>

#include "core/common/logging/logging.h"
#include "core/common/safeint.h"
#include "core/framework/allocator.h"
#include "core/framework/node_index_info.h"
#include "core/framework/op_kernel.h"
#include "core/framework/ort_value_pattern_planner.h"
#include "core/framework/session_state_utils.h"
#include "core/framework/utils.h"
#include "core/providers/cpu/controlflow/utils.h"

using namespace ::onnxruntime::common;

namespace onnxruntime {

void SessionState::SetupAllocators() {
  for (const auto& provider : execution_providers_) {
    for (const auto& allocator : provider->GetAllocators()) {
      const OrtMemoryInfo& memory_info = allocator->Info();
      if (allocators_.find(memory_info) != allocators_.end()) {
        // EPs are ordered by priority so ignore the duplicate allocator for this memory location.
        LOGS(logger_, INFO) << "Allocator already registered for " << allocator->Info()
                            << ". Ignoring allocator from " << provider->Type();
      } else {
        // slightly weird indirection to go back to the provider to get the allocator each time it's needed
        // in order to support scenarios such as the CUDA EP's per-thread allocator.
        allocators_[memory_info] = [&provider](int id, OrtMemType mem_type) {
          return provider->GetAllocator(id, mem_type);
        };
      }
    }
  }
}

AllocatorPtr SessionState::GetAllocator(const OrtMemoryInfo& location) const noexcept {
  AllocatorPtr result;
  auto entry = allocators_.find(location);
  if (entry != allocators_.cend()) {
    result = entry->second(location.id, location.mem_type);
  }

  return result;
}

AllocatorPtr SessionState::GetAllocator(OrtDevice device) const noexcept {
  AllocatorPtr result;

  using AllocatorEntry = std::map<OrtMemoryInfo, std::function<AllocatorPtr(int id, OrtMemType mem_type)>,
                                  OrtMemoryInfoLessThanIgnoreAllocType>::const_reference;

  auto entry = std::find_if(allocators_.cbegin(), allocators_.cend(),
                            [device](AllocatorEntry& entry) {
                              return entry.first.device == device &&
                                     entry.first.mem_type == OrtMemTypeDefault;
                            });

  if (entry != allocators_.cend()) {
    result = entry->second(device.Id(), OrtMemTypeDefault);
  }

  return result;
}

void SessionState::CreateGraphInfo() {
  graph_viewer_ = onnxruntime::make_unique<onnxruntime::GraphViewer>(graph_);
  // use graph_viewer_ to initialize ort_value_name_idx_map_
  LOGS(logger_, VERBOSE) << "SaveMLValueNameIndexMapping";
  int idx = 0;

  // we keep all graph inputs (including initializers), even if they are unused, so make sure they all have an entry
  for (const auto* input_def : graph_viewer_->GetInputsIncludingInitializers()) {
    idx = ort_value_name_idx_map_.Add(input_def->Name());
    VLOGS(logger_, 1) << "Added graph_viewer_ input with name: " << input_def->Name()
                      << " to OrtValueIndex with index: " << idx;
  }

  for (auto& node : graph_viewer_->Nodes()) {
    // build the OrtValue->index map
    for (const auto* input_def : node.InputDefs()) {
      if (input_def->Exists()) {
        idx = ort_value_name_idx_map_.Add(input_def->Name());
        VLOGS(logger_, 1) << "Added input argument with name: " << input_def->Name()
                          << " to OrtValueIndex with index: " << idx;
      }
    }

    for (const auto* input_def : node.ImplicitInputDefs()) {
      if (input_def->Exists()) {
        idx = ort_value_name_idx_map_.Add(input_def->Name());
        VLOGS(logger_, 1) << "Added implicit input argument with name: " << input_def->Name()
                          << " to OrtValueIndex with index: " << idx;
      }
    }

    for (const auto* output_def : node.OutputDefs()) {
      if (output_def->Exists()) {
        ort_value_name_idx_map_.Add(output_def->Name());
        VLOGS(logger_, 1) << "Added output argument with name: " << output_def->Name()
                          << " to OrtValueIndex with index: " << idx;
      }
    }
  }

  // allocate OrtValue for graph outputs when coming from initializers
  for (const auto& output : graph_viewer_->GetOutputs()) {
    if (output->Exists()) {
      idx = ort_value_name_idx_map_.Add(output->Name());
      VLOGS(logger_, 1) << "Added graph output with name: " << output->Name() << " to OrtValueIndex with index: " << idx;
    }
  }

  LOGS(logger_, VERBOSE) << "Done saving OrtValue mappings.";
}

#if !defined(ORT_MINIMAL_BUILD)
Status SessionState::PopulateKernelCreateInfo(KernelRegistryManager& kernel_registry_manager) {
  for (auto& node : graph_.Nodes()) {
    const KernelCreateInfo* kci = nullptr;
    ORT_RETURN_IF_ERROR(kernel_registry_manager.SearchKernelRegistry(node, &kci));
    ORT_IGNORE_RETURN_VALUE(
        kernel_create_info_map_.insert({node.Index(), gsl::not_null<const KernelCreateInfo*>(kci)}));
  }

  for (const auto& entry : subgraph_session_states_) {
    for (const auto& name_to_subgraph_session_state : entry.second) {
      SessionState& subgraph_session_state = *name_to_subgraph_session_state.second;
      ORT_RETURN_IF_ERROR(subgraph_session_state.PopulateKernelCreateInfo(kernel_registry_manager));
    }
  }

  return Status::OK();
}
#endif

const KernelCreateInfo& SessionState::GetNodeKernelCreateInfo(NodeIndex node_index) const {
  auto entry = kernel_create_info_map_.find(node_index);
  // invalid node index or FinalizeSessionState should have been called. Either way it's an internal logic error
  ORT_ENFORCE(entry != kernel_create_info_map_.cend());

  return *entry->second;
}

Status SessionState::CreateKernels(const KernelRegistryManager& kernel_registry_manager) {
  const GraphNodes& nodes = graph_viewer_->Nodes();
  if (!nodes.empty()) {
    size_t max_nodeid = 0;
    for (auto& node : graph_viewer_->Nodes()) {
      max_nodeid = std::max(max_nodeid, node.Index());
    }
    session_kernels_.clear();
    session_kernels_.resize(max_nodeid + 1, nullptr);
    for (auto& node : graph_viewer_->Nodes()) {
      // construct and save the kernels
      const KernelCreateInfo& kci = GetNodeKernelCreateInfo(node.Index());

      // the execution provider was required to be valid to find the KernelCreateInfo so we don't need to check it here
      onnxruntime::ProviderType exec_provider_name = node.GetExecutionProviderType();
      const IExecutionProvider& exec_provider = *execution_providers_.Get(exec_provider_name);

      auto op_kernel = kernel_registry_manager.CreateKernel(node, exec_provider, *this, kci);

      // assumes vector is already resize()'ed to the number of nodes in the graph
      session_kernels_[node.Index()] = op_kernel.release();
    }
  }
  node_index_info_ = onnxruntime::make_unique<NodeIndexInfo>(*graph_viewer_, ort_value_name_idx_map_);
  return Status::OK();
}

const SequentialExecutionPlan* SessionState::GetExecutionPlan() const { return p_seq_exec_plan_.get(); }

Status SessionState::AddInitializedTensor(int ort_value_index, const OrtValue& ort_value, const OrtCallback* d,
                                          bool constant) {
  auto p = initialized_tensors_.insert({ort_value_index, ort_value});
  if (!p.second)
    return ORT_MAKE_STATUS(ONNXRUNTIME, INVALID_ARGUMENT, "duplicated ort_value index:", ort_value_index,
                           ". Do you have duplicated calls to SessionState::AddInitializedTensor function?");

  if (d != nullptr && d->f != nullptr) {
    deleter_for_initialized_tensors_[ort_value_index] = *d;
  }

  if (constant) {
    constant_initialized_tensors_.insert({ort_value_index, ort_value});
  }

  return Status::OK();
}

const std::unordered_map<int, OrtValue>& SessionState::GetInitializedTensors() const { return initialized_tensors_; }

const std::unordered_map<int, OrtValue>& SessionState::GetConstantInitializedTensors() const {
  return constant_initialized_tensors_;
}

#ifdef ENABLE_TRAINING
Status SessionState::GetInitializedTensors(
    const std::unordered_set<std::string>& interested_weights,
    bool allow_missing_weights, NameMLValMap& retrieved_weights) const {
  NameMLValMap result;
  result.reserve(interested_weights.size());
  for (const auto& weight_name : interested_weights) {
    int idx;
    const auto status = GetOrtValueNameIdxMap().GetIdx(weight_name, idx);
    if (!status.IsOK()) {
      ORT_RETURN_IF_NOT(
          allow_missing_weights,
          "Failed to get OrtValue index from name: ", status.ErrorMessage());
      continue;
    }
    result.emplace(weight_name, initialized_tensors_.at(idx));
  }
  retrieved_weights = std::move(result);
  return Status::OK();
}

NameMLValMap SessionState::GetInitializedTensors(const std::unordered_set<std::string>& interested_weights) const {
  NameMLValMap result;
  const auto status = GetInitializedTensors(interested_weights, true, result);
  ORT_ENFORCE(status.IsOK(), status.ErrorMessage());
  return result;
}
#endif

void SessionState::CleanInitializedTensorsFromGraph() {
  graph_.CleanAllInitializedTensors();
}

Status SessionState::PrepackInitializedConstantTensors() {
  // calculate the use count of each value
  std::unordered_map<std::string, size_t> node_arg_use_count;
  for (const auto& node : GetGraphViewer().Nodes()) {
    node.ForEachDef([&](const onnxruntime::NodeArg& node_arg, bool is_input) {
      if (is_input) {
        node_arg_use_count[node_arg.Name()]++;
      }
    });
  }

  for (auto& node : GetGraphViewer().Nodes()) {
    auto kernel = GetMutableKernel(node.Index());
    int input_idx = 0;
    for (auto& input_def : node.InputDefs()) {
      if (input_def->Exists()) {
        const std::string& input_name = input_def->Name();
        int ort_value_idx;
        ORT_RETURN_IF_ERROR(ort_value_name_idx_map_.GetIdx(input_name, ort_value_idx));
        if (constant_initialized_tensors_.count(ort_value_idx) &&
            constant_initialized_tensors_[ort_value_idx].IsTensor()) {
          bool is_packed = false;
          const Tensor& const_initialized_tensor = constant_initialized_tensors_[ort_value_idx].Get<Tensor>();
          ORT_RETURN_IF_ERROR(kernel->PrePack(const_initialized_tensor, input_idx, is_packed));
          if (is_packed && node_arg_use_count.count(input_name) && --node_arg_use_count[input_name] == 0) {
            // release the constant intialized tensor
            initialized_tensors_.erase(ort_value_idx);
            constant_initialized_tensors_.erase(ort_value_idx);
          }
        }
      }
      input_idx++;
    }
  }

  return Status::OK();
}

static int64_t CalculateMemoryPatternsKey(const std::vector<std::reference_wrapper<const TensorShape>>& shapes) {
  int64_t key = 0;
  for (auto shape : shapes) {
    for (auto dim : shape.get().GetDims()) key ^= dim;
  }
  return key;
}

#ifdef ENABLE_TRAINING
namespace {
Status ResolveDimParams(const GraphViewer& graph,
                        const std::map<std::string, TensorShape>& feeds,
                        std::unordered_map<std::string, int64_t>& out) {
  for (const auto* input : graph.GetInputs()) {
    auto* shape = input->Shape();
    auto it = feeds.find(input->Name());
    if (it == feeds.end()) {
      return Status(ONNXRUNTIME, FAIL,
                    "Graph input " + input->Name() +
                        " is not found in the feed list, unable to resolve the value for dynamic shape.");
    }
    if (it->second.NumDimensions() == 0 && !shape) {
      // This is a scalar, which has nothing to do with symbolic shapes.
      continue;
    }
    if (!shape || shape->dim_size() != static_cast<int>(it->second.NumDimensions())) {
      return Status(ONNXRUNTIME, FAIL, "Graph input " + input->Name() +
                                           "'s shape is not present or its shape doesn't match feed's shape."
                                           "Unable to resolve the value for dynamic shape");
    }
    for (int k = 0, end = shape->dim_size(); k < end; ++k) {
      if (shape->dim()[k].has_dim_param()) {
        out.insert({shape->dim()[k].dim_param(), it->second.GetDims()[k]});
      }
    }
  }
  return Status::OK();
}

Status ResolveSizeAndShape(
    const NodeArg* arg,
    const std::unordered_map<std::string, int64_t>& symbolic_dimensions,
    size_t& size,  // total number of elements. It's 0 if shape is unknown.
    std::vector<int64_t>& resolved_shape) {
  if (!arg->Shape()) {
    // 0 means no shape information.
    size = 0;
    return Status::OK();
  }

  std::vector<int64_t> shape;

  SafeInt<size_t> safe_size = 1;
  for (auto& dim : arg->Shape()->dim()) {
    if (dim.has_dim_param()) {
      auto it = symbolic_dimensions.find(dim.dim_param());
      if (it == symbolic_dimensions.end()) {
        return Status(ONNXRUNTIME, FAIL, "Unknown symbolic dimension, " + dim.dim_param() + ", found in memory pattern compute.");
      }
      safe_size *= it->second;
      shape.push_back(it->second);
    } else if (dim.has_dim_value() && dim.dim_value() > 0) {
      safe_size *= dim.dim_value();
      shape.push_back(dim.dim_value());
    } else {
      // tensor shape is unknown.
      safe_size = 0;
    }
  }

  size = safe_size;

  // Only assign shape if all symbolic dimensions are resolved.
  if (size != 0) {
    resolved_shape = std::move(shape);
  }

  return Status::OK();
}
}  // namespace

Status SessionState::GeneratePatternGroupCache(const std::vector<std::reference_wrapper<const TensorShape>>& input_shape,
                                               const std::vector<int>& feed_mlvalue_idxs,
                                               MemoryPatternGroup* output,
                                               std::unordered_map<int, TensorShape>& resolved_shapes) const {
  std::map<std::string, TensorShape> feeds;
  for (size_t i = 0, end = feed_mlvalue_idxs.size(); i < end; ++i) {
    std::string name;
    ORT_RETURN_IF_ERROR(this->ort_value_name_idx_map_.GetName(feed_mlvalue_idxs[i], name));
    feeds.insert({name, input_shape[i]});
  }
  std::unordered_map<std::string, int64_t> map;
  ORT_RETURN_IF_ERROR(ResolveDimParams(*graph_viewer_, feeds, map));
  return GenerateActivationMemoryPatterns(output, map, resolved_shapes);
}

Status SessionState::GenerateActivationMemoryPatterns(MemoryPatternGroup* output,
                                                      std::unordered_map<std::string, int64_t>& map,
                                                      std::unordered_map<int, TensorShape>& resolved_shapes) const {
  auto* exe_plan = GetExecutionPlan();
  ORT_ENFORCE(exe_plan);
  OrtValuePatternPlanner mem_planner(*exe_plan);
  for (auto& node_plan : exe_plan->execution_plan) {
    auto* node = graph_viewer_->GetNode(node_plan.node_index);
<<<<<<< HEAD
    LOGS_DEFAULT(INFO) << "executing node name " << node->Name() << ", index = " << node_plan.node_index;
    int output_start = node_index + static_cast<int>(node->InputDefs().size()) + static_cast<int>(node->ImplicitInputDefs().size());
=======
>>>>>>> b6702acf
    //allocate output
    for (int i = 0, end = static_cast<int>(node->OutputDefs().size()); i < end; ++i) {
      int ml_value_idx = NodeIndexInfo::kInvalidEntry;
      ort_value_name_idx_map_.GetIdx(node->OutputDefs()[i]->Name(), ml_value_idx);
      if (ml_value_idx == NodeIndexInfo::kInvalidEntry)
        continue;
      const auto* ml_type = exe_plan->allocation_plan[ml_value_idx].value_type;
      if (!ml_type->IsTensorType())
        continue;
      const auto* ml_data_type = static_cast<const TensorTypeBase*>(ml_type)->GetElementType();

      auto* arg = node->OutputDefs()[i];
      size_t size = 0;
      std::vector<int64_t> resolved_shape;
      ORT_RETURN_IF_ERROR(ResolveSizeAndShape(arg, map, size, resolved_shape));

      // Store all valid resolved shapes. They will be queried in, for example,
      // Recv operator to bypass the dependency of output shapes on inputs.
      if (size != 0) {
        resolved_shapes[ml_value_idx] = resolved_shape;
      }

      // Plan memory if conditions are met.
      if (exe_plan->allocation_plan[ml_value_idx].alloc_kind == AllocKind::kAllocate &&
          ml_data_type != DataTypeImpl::GetType<std::string>() && size != 0) {
        size_t aligned_size = 0;
        if (!IAllocator::CalcMemSizeForArrayWithAlignment<64>(size, ml_data_type->Size(), &aligned_size)) {
          return Status(ONNXRUNTIME, FAIL, "Size overflow");
        }

        auto location = exe_plan->GetLocation(ml_value_idx);
        LOGS_DEFAULT(INFO) << "tensor name: " << node->OutputDefs().at(i)->Name() << ", tensor location: " << location.ToString() << ", tensor index: " << ml_value_idx;
        mem_planner.TraceAllocation(ml_value_idx, aligned_size);
      }
    }
    //release nodes
    for (int index = node_plan.free_from_index; index <= node_plan.free_to_index; ++index) {
      auto ml_value_idx = exe_plan->to_be_freed[index];
      const auto* ml_type = exe_plan->allocation_plan[ml_value_idx].value_type;
      if (!ml_type->IsTensorType())
        continue;
      const auto* ml_data_type = static_cast<const TensorTypeBase*>(ml_type)->GetElementType();
      if (ml_data_type != DataTypeImpl::GetType<std::string>()) {
        mem_planner.TraceFree(ml_value_idx);
      }
    }
  }

  if (!mem_planner.GeneratePatterns(output).IsOK()) {
    return Status(ONNXRUNTIME, FAIL, "Generate Memory Pattern failed");
  }
  return Status::OK();
}
#endif

const MemoryPatternGroup* SessionState::GetMemoryPatternGroup(const std::vector<std::reference_wrapper<const TensorShape>>& input_shapes,
                                                              const std::vector<int>& feed_mlvalue_idxs,
                                                              std::unordered_map<int, TensorShape>& inferred_shapes) const {
  int64_t key = CalculateMemoryPatternsKey(input_shapes);

  std::lock_guard<OrtMutex> lock(mem_patterns_lock_);
  auto it = mem_patterns_.find(key);
  if (it == mem_patterns_.end()) {
#ifdef ENABLE_TRAINING
    auto mem_patterns = onnxruntime::make_unique<MemoryPatternGroup>();
    if (GeneratePatternGroupCache(input_shapes, feed_mlvalue_idxs, mem_patterns.get(), inferred_shapes).IsOK()) {
      key = CalculateMemoryPatternsKey(input_shapes);
      auto ptr = mem_patterns.get();
      mem_patterns_[key] = std::move(mem_patterns);
      shape_patterns_[key] = inferred_shapes;
      return ptr;
    }
    return nullptr;
#else
    ORT_UNUSED_PARAMETER(feed_mlvalue_idxs);
    return nullptr;
#endif
  }

  inferred_shapes = shape_patterns_[key];
  return it->second.get();
}

void SessionState::ResolveMemoryPatternFlag() {
  if (enable_mem_pattern_) {
    for (auto* input : graph_viewer_->GetInputs()) {
      if (!input->HasTensorOrScalarShape()) {
        enable_mem_pattern_ = false;
        break;
      }
    }
  }
}

Status SessionState::UpdateMemoryPatternGroupCache(const std::vector<std::reference_wrapper<const TensorShape>>& input_shapes,
                                                   std::unique_ptr<MemoryPatternGroup> mem_patterns) const {
  int64_t key = CalculateMemoryPatternsKey(input_shapes);

  std::lock_guard<OrtMutex> lock(mem_patterns_lock_);
  auto it = mem_patterns_.find(key);
  if (it == mem_patterns_.end()) {
    mem_patterns_[key] = std::move(mem_patterns);
  }

  return Status::OK();
}

bool SessionState::GetEnableMemoryPattern() const { return enable_mem_pattern_; }

common::Status SessionState::AddInputNameToNodeInfoMapping(const std::string& input_name, const NodeInfo& node_info) {
  // Graph partitioning should ensure an input is only consumed from one device. Copy nodes should have been inserted
  // to handle a scenario where an input is required on different devices by different nodes. Validate that.
  auto& entries = input_names_to_nodeinfo_mapping_[input_name];

  if (entries.empty()) {
    entries.push_back(node_info);
  } else {
    const auto& existing_entry = entries.front();

    // if index == max it's an entry for an implicit input to a subgraph or unused graph input.
    // we want to prefer the entry for explicit usage in this graph, as the implicit usage in a
    // subgraph will be handled by the subgraph's SessionState.
    if (node_info.index == std::numeric_limits<size_t>::max()) {
      // ignore and preserve existing value
    } else if (existing_entry.index == std::numeric_limits<size_t>::max()) {
      // replace existing entry that is for an implicit input with new entry for explicit usage in this graph
      entries[0] = node_info;
    } else {
      // if the devices match we can add the new entry for completeness (it will be ignored in
      // utils::CopyOneInputAcrossDevices though).
      // if they don't, we are broken.
      const auto& current_device = entries[0].device;
      const auto& new_device = node_info.device;

      if (current_device == new_device) {
        entries.push_back(node_info);
      } else {
        return ORT_MAKE_STATUS(
            ONNXRUNTIME, NOT_IMPLEMENTED,
            "Using an input in multiple nodes on different devices is not supported currently. Input:", input_name,
            " is used by node ", existing_entry.p_node->Name(), " (", current_device->ToString(), ") and node ",
            node_info.p_node->Name(), " (", new_device->ToString(), ").");
      }
    }
  }

  return Status::OK();
}

common::Status SessionState::GetInputNodeInfo(const std::string& input_name,
                                              std::vector<NodeInfo>& node_info_vec) const {
  auto entry = input_names_to_nodeinfo_mapping_.find(input_name);
  if (entry == input_names_to_nodeinfo_mapping_.cend()) {
    return Status(ONNXRUNTIME, FAIL, "Failed to find input name in the mapping: " + input_name);
  }

  node_info_vec = entry->second;
  return Status::OK();
}

const SessionState::NameNodeInfoMapType& SessionState::GetInputNodeInfoMap() const {
  return input_names_to_nodeinfo_mapping_;
}

void SessionState::AddOutputNameToNodeInfoMapping(const std::string& output_name, const NodeInfo& node_info) {
  auto& output_names_to_nodeinfo = output_names_to_nodeinfo_mapping_[output_name];
  ORT_ENFORCE(output_names_to_nodeinfo.empty(), "Only one node should produce an output. Existing entry for ",
              output_name);

  output_names_to_nodeinfo.push_back(node_info);
}

common::Status SessionState::GetOutputNodeInfo(const std::string& output_name,
                                               std::vector<NodeInfo>& node_info_vec) const {
  auto entry = output_names_to_nodeinfo_mapping_.find(output_name);
  if (entry == output_names_to_nodeinfo_mapping_.cend()) {
    return Status(ONNXRUNTIME, FAIL, "Failed to find output name in the mapping: " + output_name);
  }

  node_info_vec = entry->second;
  return Status::OK();
}

const SessionState::NameNodeInfoMapType& SessionState::GetOutputNodeInfoMap() const {
  return output_names_to_nodeinfo_mapping_;
}

void SessionState::AddSubgraphSessionState(onnxruntime::NodeIndex index, const std::string& attribute_name,
                                           std::unique_ptr<SessionState> session_state) {
  auto entry = subgraph_session_states_.find(index);

  // make sure this is new. internal logic error if it is not so using ORT_ENFORCE.
  if (entry != subgraph_session_states_.cend()) {
    const auto& existing_entries = entry->second;
    ORT_ENFORCE(existing_entries.find(attribute_name) == existing_entries.cend(), "Entry exists in node ", index,
                " for attribute ", attribute_name);
  }
#ifdef ONNXRUNTIME_ENABLE_INSTRUMENT
  session_state->parent_ = this;
  GenerateGraphId();
#endif
  subgraph_session_states_[index].insert(std::make_pair(attribute_name, std::move(session_state)));
}

SessionState* SessionState::GetMutableSubgraphSessionState(onnxruntime::NodeIndex index,
                                                           const std::string& attribute_name) {
  SessionState* session_state = nullptr;

  auto node_entry = subgraph_session_states_.find(index);
  if (node_entry != subgraph_session_states_.cend()) {
    const auto& attribute_state_map = node_entry->second;

    const auto& subgraph_entry = attribute_state_map.find(attribute_name);
    if (subgraph_entry != attribute_state_map.cend()) {
      session_state = subgraph_entry->second.get();
    }
  }

  return session_state;
}

const SessionState* SessionState::GetSubgraphSessionState(onnxruntime::NodeIndex index,
                                                          const std::string& attribute_name) const {
  return const_cast<SessionState*>(this)->GetMutableSubgraphSessionState(index, attribute_name);
}

const NodeIndexInfo& SessionState::GetNodeIndexInfo() const {
  ORT_ENFORCE(node_index_info_, "SetGraphAndCreateKernels must be called prior to GetExecutionInfo.");
  return *node_index_info_;
}

#if !defined(ORT_MINIMAL_BUILD)
void SessionState::UpdateToBeExecutedNodes(const std::vector<int>& fetch_mlvalue_idxs) {
  std::vector<int> sorted_idxs = fetch_mlvalue_idxs;
  std::sort(sorted_idxs.begin(), sorted_idxs.end());
  if (to_be_executed_nodes_.find(sorted_idxs) != to_be_executed_nodes_.end())
    return;

  // Get the nodes generating the fetches.
  std::vector<const Node*> nodes;
  nodes.reserve(fetch_mlvalue_idxs.size());
  std::unordered_set<NodeIndex> reachable_nodes;

  for (auto idx : fetch_mlvalue_idxs) {
    std::string node_arg_name;
    const auto status = this->GetOrtValueNameIdxMap().GetName(idx, node_arg_name);
    ORT_ENFORCE(status.IsOK(), status.ErrorMessage());
    auto ending_node = graph_.GetProducerNode(node_arg_name);
    nodes.push_back(ending_node);
  }

  // Reversely traverse to get reachable nodes.
  graph_.ReverseDFSFrom(
      nodes, {}, [&reachable_nodes](const Node* n) { reachable_nodes.insert(n->Index()); });
  to_be_executed_nodes_.insert(std::make_pair(sorted_idxs, reachable_nodes));
}

const std::unordered_set<NodeIndex>* SessionState::GetToBeExecutedNodes(
    const std::vector<int>& fetch_mlvalue_idxs) const {
  std::vector<int> sorted_idxs = fetch_mlvalue_idxs;
  std::sort(sorted_idxs.begin(), sorted_idxs.end());
  auto it = to_be_executed_nodes_.find(sorted_idxs);
  return (it != to_be_executed_nodes_.end()) ? &it->second : nullptr;
}
#endif  // !defined(ORT_MINIMAL_BUILD)

Status SessionState::CreateSubgraphSessionState() {
  for (auto& node : graph_.Nodes()) {
    for (auto& entry : node.GetAttributeNameToMutableSubgraphMap()) {
      const auto& ep = node.GetExecutionProviderType();
      if (ep != kCpuExecutionProvider && ep != kCudaExecutionProvider) {
        // SessionState is only used when ORT is executing the subgraph. If a non-ORT EP has taken the control flow
        // node containing the subgraph it will create whatever state it needs internally.
        continue;
      }

      auto& attr_name = entry.first;
      Graph* subgraph = entry.second;
      ORT_ENFORCE(subgraph, "Main Graph instance should have populated all subgraphs when being resolved.");

      auto subgraph_session_state =
          onnxruntime::make_unique<SessionState>(*subgraph, execution_providers_, enable_mem_pattern_,
                                                 thread_pool_, inter_op_thread_pool_, data_transfer_mgr_,
                                                 logger_, profiler_);

      // Pass fused function manager to subgraph
      subgraph_session_state->fused_funcs_mgr_.SetFusedFuncs(fused_funcs_mgr_);

      // recurse
      ORT_RETURN_IF_ERROR(subgraph_session_state->CreateSubgraphSessionState());

      // add the subgraph SessionState instance to the parent graph SessionState so it can be retrieved
      // by Compute() via OpKernelContextInternal.
      AddSubgraphSessionState(node.Index(), attr_name, std::move(subgraph_session_state));
    }
  }

  return Status::OK();
}

Status SessionState::FinalizeSessionState(const std::basic_string<PATH_CHAR_TYPE>& graph_location,
                                          KernelRegistryManager& kernel_registry_manager,
                                          const SessionOptions& session_options,
                                          bool remove_initializers) {
  // recursively create the subgraph session state instances and populate the kernel create info in them.
  // it's simpler to handle the kernel create info recursively when deserializing,
  // so also do it recursively when calling PopulateKernelCreateInfo for consistency.
  ORT_RETURN_IF_ERROR(CreateSubgraphSessionState());

#if !defined(ORT_MINIMAL_BUILD)
  ORT_RETURN_IF_ERROR(PopulateKernelCreateInfo(kernel_registry_manager));
  return FinalizeSessionStateImpl(graph_location, kernel_registry_manager, nullptr, session_options,
                                  remove_initializers);
#else
  ORT_UNUSED_PARAMETER(graph_location);
  ORT_UNUSED_PARAMETER(kernel_registry_manager);
  ORT_UNUSED_PARAMETER(session_options);
  ORT_UNUSED_PARAMETER(remove_initializers);
  return Status(ONNXRUNTIME, NOT_IMPLEMENTED, "TODO: Add deserialization of kernel create info.");
#endif
}

Status SessionState::FinalizeSessionStateImpl(const std::basic_string<PATH_CHAR_TYPE>& graph_location,
                                              KernelRegistryManager& kernel_registry_manager,
                                              _In_opt_ const Node* parent_node,
                                              const SessionOptions& session_options,
                                              bool remove_initializers) {
  CreateGraphInfo();

  // ignore any outer scope args we don't know about. this can happen if a node contains multiple subgraphs.
  std::vector<const NodeArg*> valid_outer_scope_node_args;
  if (parent_node) {
    auto outer_scope_node_args = parent_node->ImplicitInputDefs();
    valid_outer_scope_node_args.reserve(outer_scope_node_args.size());

    std::for_each(outer_scope_node_args.cbegin(), outer_scope_node_args.cend(),
                  [this, &valid_outer_scope_node_args](const NodeArg* node_arg) {
                    int idx;
                    if (ort_value_name_idx_map_.GetIdx(node_arg->Name(), idx).IsOK()) {
                      valid_outer_scope_node_args.push_back(node_arg);
                    };
                  });
  }

  SequentialPlannerContext context(session_options.execution_mode);
  ORT_RETURN_IF_ERROR(SequentialPlanner::CreatePlan(parent_node, *graph_viewer_, valid_outer_scope_node_args,
                                                    execution_providers_, kernel_create_info_map_,
                                                    ort_value_name_idx_map_, context, p_seq_exec_plan_));

  // Uncomment the below to dump the allocation plan to std::cout
  // LOGS(logger_, VERBOSE) << std::make_pair(p_seq_exec_plan_.get(), this);

  std::unique_ptr<ITensorAllocator> tensor_allocator_(
      ITensorAllocator::Create(enable_mem_pattern_, *p_seq_exec_plan_, *this, weights_buffers_));

#ifdef ENABLE_TRAINING
  bool is_verbose_mode = logger_.GetSeverity() == logging::Severity::kWARNING;
  if (is_verbose_mode && GetEnableMemoryPattern()) {
    // calculate activation memory usage
    MemoryPatternGroup activation_memory_pattern_output;
    std::unordered_map<std::string, int64_t> symbolic_map;
    std::unordered_map<int, TensorShape> resolved_shapes;
    auto ret = GenerateActivationMemoryPatterns(&activation_memory_pattern_output, symbolic_map, resolved_shapes);
    if (ret.IsOK()) {
      for (size_t i = 0; i < activation_memory_pattern_output.locations.size(); i++) {
        LOGS(logger_, WARNING) << activation_memory_pattern_output.locations[i].ToString()
                               << "Activation Peak: Allocated memory for activations, size: "
                               << activation_memory_pattern_output.patterns[i].PeakSize();
      }
    } else {
      LOGS(logger_, WARNING) << "Fail to get activation peak memory: " << ret.ErrorMessage();
    }
  }
#endif

  // move initializers from TensorProto instances in Graph to OrtValue instances in SessionState
  ORT_RETURN_IF_ERROR(
      session_state_utils::SaveInitializedTensors(
          Env::Default(), graph_location, *graph_viewer_,
          execution_providers_.GetDefaultCpuMemoryInfo(),
          ort_value_name_idx_map_, *tensor_allocator_,
          [this](int idx, const OrtValue& value, const OrtCallback& d, bool constant) -> Status {
            return AddInitializedTensor(idx, value, &d, constant);
          },
          logger_, data_transfer_mgr_));

  // remove weights from the graph now to save memory but in many cases it won't save memory, if the tensor was
  // preallocated with the some other tensors in a single 'allocate' call, which is very common.
  // TODO: make it better
  if (remove_initializers) {
    CleanInitializedTensorsFromGraph();
  }

  ORT_RETURN_IF_ERROR(CreateKernels(kernel_registry_manager));

  const auto disable_prepacking =
      GetSessionConfigOrDefault(session_options, ORT_SESSION_OPTIONS_CONFIG_DISABLEPREPACKING, "0");

  if (disable_prepacking != "1") {
    ORT_RETURN_IF_ERROR(PrepackInitializedConstantTensors());
  }

  ORT_RETURN_IF_ERROR(
      session_state_utils::SaveInputOutputNamesToNodeMapping(*graph_viewer_, *this, valid_outer_scope_node_args));

  // Need to recurse into subgraph session state instances to finalize them and add the execution info

  // Currently all subgraphs need to be executed using the sequential EP due to potential deadlock with the current
  // parallel executor implementation
  SessionOptions subgraph_session_options(session_options);
  subgraph_session_options.execution_mode = ExecutionMode::ORT_SEQUENTIAL;

  for (const auto& node_to_subgraph_ss : subgraph_session_states_) {
    Node& node = *graph_.GetNode(node_to_subgraph_ss.first);

    for (const auto& attr_subgraph_pair : node.GetAttributeNameToMutableSubgraphMap()) {
      auto& attr_name = attr_subgraph_pair.first;
      auto entry = node_to_subgraph_ss.second.find(attr_name);
      // CreateSubgraphSessionState should ensure all these entries are created
      ORT_ENFORCE(entry != node_to_subgraph_ss.second.cend(),
                  "Missing session state for subgraph. Node:'", node.Name(),
                  "' OpType:", node.OpType(), " Index:", node.Index(), " Attribute:", attr_name);

      SessionState& subgraph_session_state = *entry->second;

      // recurse
      ORT_RETURN_IF_ERROR(subgraph_session_state.FinalizeSessionStateImpl(
          graph_location, kernel_registry_manager, &node, subgraph_session_options, remove_initializers));

      // setup all the info for handling the feeds and fetches used in subgraph execution
      auto* p_op_kernel = GetMutableKernel(node.Index());
      ORT_ENFORCE(p_op_kernel);

      // Downcast is safe, since only control flow nodes have subgraphs
      // (node.GetAttributeNameToMutableSubgraphMap() is non-empty)
      auto& control_flow_kernel = static_cast<controlflow::IControlFlowKernel&>(*p_op_kernel);
      ORT_RETURN_IF_ERROR(control_flow_kernel.SetupSubgraphExecutionInfo(*this, attr_name, subgraph_session_state));
    }
  }

  return Status::OK();
}

}  // namespace onnxruntime<|MERGE_RESOLUTION|>--- conflicted
+++ resolved
@@ -374,11 +374,8 @@
   OrtValuePatternPlanner mem_planner(*exe_plan);
   for (auto& node_plan : exe_plan->execution_plan) {
     auto* node = graph_viewer_->GetNode(node_plan.node_index);
-<<<<<<< HEAD
-    LOGS_DEFAULT(INFO) << "executing node name " << node->Name() << ", index = " << node_plan.node_index;
-    int output_start = node_index + static_cast<int>(node->InputDefs().size()) + static_cast<int>(node->ImplicitInputDefs().size());
-=======
->>>>>>> b6702acf
+    //LOGS_DEFAULT(INFO) << "executing node name " << node->Name() << ", index = " << node_plan.node_index;
+    //int output_start = node_index + static_cast<int>(node->InputDefs().size()) + static_cast<int>(node->ImplicitInputDefs().size());
     //allocate output
     for (int i = 0, end = static_cast<int>(node->OutputDefs().size()); i < end; ++i) {
       int ml_value_idx = NodeIndexInfo::kInvalidEntry;
