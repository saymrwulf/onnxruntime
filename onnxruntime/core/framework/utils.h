// Copyright (c) Microsoft Corporation. All rights reserved.
// Licensed under the MIT License.

#pragma once

#include "core/graph/basic_types.h"
#include "core/framework/allocator.h"
#include "core/framework/data_types.h"
#include "core/framework/framework_common.h"
#include "core/framework/iexecutor.h"
#include "core/framework/session_state.h"
#include "core/framework/session_options.h"

namespace onnxruntime {
class ExecutionProviders;
struct FeedsFetchesInfo;
class FeedsFetchesManager;
struct MLValueCopyInfo;
class Graph;
class KernelDef;
class KernelRegistryManager;
class IExecutionProvider;
class Node;
class Tensor;
struct KernelCreateInfo;
#ifdef ENABLE_TRAINING
struct PartialGraphExecutionState;
typedef InlinedHashMap<std::string, OrtValue> OrtValueCache;
typedef std::shared_ptr<OrtValueCache> OrtValueCachePtr;
#endif

namespace logging {
class Logger;
}

namespace utils {
void* DefaultAlloc(size_t size);
void DefaultFree(void* p);

/// <summary>
// Do the placement new for strings on pre-allocated buffer
// `elements` times.
/// </summary>
/// <param name="p_data"></param>
/// <param name="elements"></param>
void ConstructStrings(void* p_data, int64_t elements);

/// <summary>
/// Destroy std::string objects in the contiquous chunk of memory
/// by explicitly invoking ~string();
/// </summary>
/// <param name="p_data"></param>
/// <param name="elements"></param>
void DestroyStrings(void* p_data, int64_t elements);

const std::string& GetNodeInputProviderType(const SessionState::NodeInfo& info);

// EP used for internal testing. We define it here as it's used in ProviderIsCpuBased, but we don't want
// it to be in the public header include/onnxruntime/core/graph/constants.h as it's purely internal.
constexpr const char* kInternalTestingExecutionProvider = "InternalTestingExecutionProvider";

// return true if the execution provider is CPU based (meaning no copies to device are required)
bool ProviderIsCpuBased(const std::string& provider_type);

common::Status CopyOneInputAcrossDevices(const SessionState& session_state, const std::string& input_name,
                                         const OrtValue& orig_mlvalue, OrtValue& new_mlvalue);

// Searches the allocation plan from the session_state to find the OrtMemoryInfo for the value 'name'.
const OrtDevice& FindDeviceForValue(const SessionState& session_state, std::string_view name);

// Initialize the feed and fetch copy info using session_state.
// Determines the device that each graph input that will be fed will be consumed on,
// and the device that each graph output that will be fetched will be created on.
common::Status InitializeFeedFetchCopyInfo(const SessionState& session_state,
                                           FeedsFetchesManager& feeds_fetches_manager);

// Finalize the feed and fetch copy info using session_state and the device and location information from the feeds
// and fetches that will be used in graph execution.
void FinalizeFeedFetchCopyInfo(FeedsFetchesManager& feeds_fetches_manager,
                               gsl::span<const OrtDevice> feed_locations,
                               gsl::span<const OrtDevice* const> fetch_alloc_info);

// Execute the main graph. The feed_fetches_manager will be finalized based on the provided feeds and fetches.
common::Status ExecuteGraph(const SessionState& session_state, FeedsFetchesManager& feeds_fetches_manager,
                            gsl::span<const OrtValue> feeds, std::vector<OrtValue>& fetches,
                            ExecutionMode execution_mode, const bool& terminate_flag, const logging::Logger& logger,
#ifdef ORT_ENABLE_STREAM
                            DeviceStreamCollectionHolder& device_stream_collection_holder,
#endif
                            bool only_execute_path_to_fetches = false,
                            Stream* parent_stream = nullptr);

common::Status ExecuteGraph(const SessionState& session_state, FeedsFetchesManager& feeds_fetches_manager,
                            gsl::span<const OrtValue> feeds, std::vector<OrtValue>& fetches,
                            ExecutionMode execution_mode, const RunOptions& run_options,
#ifdef ORT_ENABLE_STREAM
                            DeviceStreamCollectionHolder& device_stream_collection_holder,
#endif
                            const logging::Logger& logger);

#ifdef ENABLE_TRAINING
common::Status ExecutePartialGraph(const SessionState& session_state, FeedsFetchesManager& feeds_fetches_manager,
                                   std::vector<OrtValue>& feeds, std::vector<OrtValue>& fetches,
                                   const logging::Logger& logger, PartialGraphExecutionState& state,
                                   const OrtValueCachePtr& cache,
                                   const bool& terminate_flag,
                                   int32_t partial_graph_index,
                                   Stream* parent_stream);
#endif

// Execute a subgraph. The feeds_fetches_manager should have been finalized prior to calling this function.
// See IControlFlowNode::SetupSubgraphExecutionInfo usage in the control flow kernels.
common::Status ExecuteSubgraph(const SessionState& session_state, const FeedsFetchesManager& feeds_fetches_manager,
                               gsl::span<const OrtValue> feeds, std::vector<OrtValue>& fetches,
                               const std::unordered_map<size_t, IExecutor::CustomAllocator>& fetch_allocators,
                               ExecutionMode execution_mode, const bool& terminate_flag, const logging::Logger& logger,
                               Stream* parent_stream,
                               /*when this is enabled, we will sync the parent stream to make sure the subgraph fetches
                               is complete. this is mainly used when the parent kernel depends on the CPU value of the
                               subgraph fetches, i.e. the loop condition*/
                               bool sync_subgraph_fetches = false);

bool IsInputOnCpu(const Node& node, const KernelCreateInfo* p_kci, size_t index);
bool IsOutputOnCpu(const Node& node, const KernelCreateInfo* p_kci, size_t index);

template <typename T>
constexpr ONNXTensorElementDataType GetONNXTensorElementDataType() {
  return ONNX_TENSOR_ELEMENT_DATA_TYPE_UNDEFINED;
}

template <>
constexpr ONNXTensorElementDataType GetONNXTensorElementDataType<bool>() {
  return ONNX_TENSOR_ELEMENT_DATA_TYPE_BOOL;
}

template <>
constexpr ONNXTensorElementDataType GetONNXTensorElementDataType<std::string>() {
  return ONNX_TENSOR_ELEMENT_DATA_TYPE_STRING;
}

template <>
constexpr ONNXTensorElementDataType GetONNXTensorElementDataType<float>() {
  return ONNX_TENSOR_ELEMENT_DATA_TYPE_FLOAT;
}

template <>
constexpr ONNXTensorElementDataType GetONNXTensorElementDataType<double>() {
  return ONNX_TENSOR_ELEMENT_DATA_TYPE_DOUBLE;
}

template <>
constexpr ONNXTensorElementDataType GetONNXTensorElementDataType<MLFloat16>() {
  return ONNX_TENSOR_ELEMENT_DATA_TYPE_FLOAT16;
}

template <>
constexpr ONNXTensorElementDataType GetONNXTensorElementDataType<BFloat16>() {
  return ONNX_TENSOR_ELEMENT_DATA_TYPE_BFLOAT16;
}

template <>
constexpr ONNXTensorElementDataType GetONNXTensorElementDataType<int8_t>() {
  return ONNX_TENSOR_ELEMENT_DATA_TYPE_INT8;
}

template <>
constexpr ONNXTensorElementDataType GetONNXTensorElementDataType<uint8_t>() {
  return ONNX_TENSOR_ELEMENT_DATA_TYPE_UINT8;
}

template <>
constexpr ONNXTensorElementDataType GetONNXTensorElementDataType<int16_t>() {
  return ONNX_TENSOR_ELEMENT_DATA_TYPE_INT16;
}

template <>
constexpr ONNXTensorElementDataType GetONNXTensorElementDataType<uint16_t>() {
  return ONNX_TENSOR_ELEMENT_DATA_TYPE_UINT16;
}

template <>
constexpr ONNXTensorElementDataType GetONNXTensorElementDataType<int32_t>() {
  return ONNX_TENSOR_ELEMENT_DATA_TYPE_INT32;
}

template <>
constexpr ONNXTensorElementDataType GetONNXTensorElementDataType<uint32_t>() {
  return ONNX_TENSOR_ELEMENT_DATA_TYPE_UINT32;
}

template <>
constexpr ONNXTensorElementDataType GetONNXTensorElementDataType<int64_t>() {
  return ONNX_TENSOR_ELEMENT_DATA_TYPE_INT64;
}

template <>
constexpr ONNXTensorElementDataType GetONNXTensorElementDataType<uint64_t>() {
  return ONNX_TENSOR_ELEMENT_DATA_TYPE_UINT64;
}

#if !defined(DISABLE_FLOAT8_TYPES)

template <>
constexpr ONNXTensorElementDataType GetONNXTensorElementDataType<Float8E4M3FN>() {
  return ONNX_TENSOR_ELEMENT_DATA_TYPE_FLOAT8E4M3FN;
}

template <>
constexpr ONNXTensorElementDataType GetONNXTensorElementDataType<Float8E4M3FNUZ>() {
  return ONNX_TENSOR_ELEMENT_DATA_TYPE_FLOAT8E4M3FNUZ;
}

template <>
constexpr ONNXTensorElementDataType GetONNXTensorElementDataType<Float8E5M2>() {
  return ONNX_TENSOR_ELEMENT_DATA_TYPE_FLOAT8E5M2;
}

template <>
constexpr ONNXTensorElementDataType GetONNXTensorElementDataType<Float8E5M2FNUZ>() {
  return ONNX_TENSOR_ELEMENT_DATA_TYPE_FLOAT8E5M2FNUZ;
}

#endif

template <>
constexpr ONNXTensorElementDataType GetONNXTensorElementDataType<Int4x2>() {
  return ONNX_TENSOR_ELEMENT_DATA_TYPE_INT4;
}

template <>
constexpr ONNXTensorElementDataType GetONNXTensorElementDataType<UInt4x2>() {
  return ONNX_TENSOR_ELEMENT_DATA_TYPE_UINT4;
}

int32_t ONNXTensorElementDataTypeToProtoTensorType(ONNXTensorElementDataType);

<<<<<<< HEAD
std::string GetPrepackedInitializerName(const std::string initializer_name, const std::string kernel_name);

IAllocatorUniquePtr<void> StoreSizeTInBuffer(size_t input, AllocatorPtr alloc);

size_t RetriveSizeTFromBuffer(IAllocatorUniquePtr<void> buffer);

size_t CalculateTensorShapeVectorMemoryUsage(TensorShapeVector& tensor_shape_vector);

Tensor* ConvertPackedBufferAndShapeToTensor(onnxruntime::AllocatorPtr& alloc,
                                         const onnxruntime::Tensor& weights,
                                         size_t packed_weights_size_,
                                         TensorShape weight_shape_,
                                         int weight_size_factor,
                                         void* original_packed_buffer,
                                         IAllocatorUniquePtr<void>& packed_buffer);

Tensor* ConvertPackedBufferAndShapeToTensorWithFlag(onnxruntime::AllocatorPtr& alloc,
                                                    const onnxruntime::Tensor& weights,
                                                    size_t packed_weights_size_,
                                                    TensorShape weight_shape_,
                                                    int weight_size_factor,
                                                    void* original_packed_buffer,
                                                    IAllocatorUniquePtr<void>& packed_buffer,
                                                    const char flag);

void ConvertTensorToPackedBufferAndShape(size_t& packed_weights_size_,
                                         TensorShape& weight_shape_,
                                         int weight_size_factor,
                                         IAllocatorUniquePtr<void>& packed_weights_,
                                         void* buffer_start);

void ConvertTensorToPackedBufferPtrAndShape(size_t& packed_weights_size_,
                                         TensorShape& weight_shape_,
                                         int weight_size_factor,
                                         BufferUniquePtr& packed_weights_,
                                         void* buffer_start);

=======
std::string GetPrepackedInitializerName(const std::string& initializer_name, const std::string& node_name);
>>>>>>> b4afc626

#ifdef ENABLE_TRAINING
common::Status VerifyInputTensorsAllocatedContiguously(OpKernelContext* context);
#endif

}  // namespace utils
}  // namespace onnxruntime<|MERGE_RESOLUTION|>--- conflicted
+++ resolved
@@ -234,8 +234,7 @@
 
 int32_t ONNXTensorElementDataTypeToProtoTensorType(ONNXTensorElementDataType);
 
-<<<<<<< HEAD
-std::string GetPrepackedInitializerName(const std::string initializer_name, const std::string kernel_name);
+std::string GetPrepackedInitializerName(const std::string& initializer_name, const std::string& node_name);
 
 IAllocatorUniquePtr<void> StoreSizeTInBuffer(size_t input, AllocatorPtr alloc);
 
@@ -243,38 +242,28 @@
 
 size_t CalculateTensorShapeVectorMemoryUsage(TensorShapeVector& tensor_shape_vector);
 
-Tensor* ConvertPackedBufferAndShapeToTensor(onnxruntime::AllocatorPtr& alloc,
-                                         const onnxruntime::Tensor& weights,
-                                         size_t packed_weights_size_,
-                                         TensorShape weight_shape_,
-                                         int weight_size_factor,
-                                         void* original_packed_buffer,
-                                         IAllocatorUniquePtr<void>& packed_buffer);
-
-Tensor* ConvertPackedBufferAndShapeToTensorWithFlag(onnxruntime::AllocatorPtr& alloc,
-                                                    const onnxruntime::Tensor& weights,
-                                                    size_t packed_weights_size_,
-                                                    TensorShape weight_shape_,
-                                                    int weight_size_factor,
-                                                    void* original_packed_buffer,
-                                                    IAllocatorUniquePtr<void>& packed_buffer,
-                                                    const char flag);
+Tensor ConvertPackedBufferAndShapeToTensor(onnxruntime::AllocatorPtr& alloc,
+                                           const onnxruntime::Tensor& weights,
+                                           size_t packed_weights_size_,
+                                           TensorShape weight_shape_,
+                                           int weight_size_factor,
+                                           void* original_packed_buffer,
+                                           IAllocatorUniquePtr<void>& packed_buffer);
+
+Tensor ConvertPackedBufferAndShapeToTensorWithFlag(onnxruntime::AllocatorPtr& alloc,
+                                                   const onnxruntime::Tensor& weights,
+                                                   size_t packed_weights_size_,
+                                                   TensorShape weight_shape_,
+                                                   int weight_size_factor,
+                                                   void* original_packed_buffer,
+                                                   IAllocatorUniquePtr<void>& packed_buffer,
+                                                   const char flag);
 
 void ConvertTensorToPackedBufferAndShape(size_t& packed_weights_size_,
                                          TensorShape& weight_shape_,
-                                         int weight_size_factor,
                                          IAllocatorUniquePtr<void>& packed_weights_,
                                          void* buffer_start);
 
-void ConvertTensorToPackedBufferPtrAndShape(size_t& packed_weights_size_,
-                                         TensorShape& weight_shape_,
-                                         int weight_size_factor,
-                                         BufferUniquePtr& packed_weights_,
-                                         void* buffer_start);
-
-=======
-std::string GetPrepackedInitializerName(const std::string& initializer_name, const std::string& node_name);
->>>>>>> b4afc626
 
 #ifdef ENABLE_TRAINING
 common::Status VerifyInputTensorsAllocatedContiguously(OpKernelContext* context);
