--- conflicted
+++ resolved
@@ -89,13 +89,8 @@
   // Statistics for float and double only for now.
   if constexpr (std::is_same<T, float>::value) {
     tensor_statistics.is_float = true;
-<<<<<<< HEAD
-    tensor_statistics.float_min = static_cast<double>(min);
-    tensor_statistics.float_max = static_cast<double>(max);
-=======
     tensor_statistics.float_min = static_cast<float>(min);
     tensor_statistics.float_max = static_cast<float>(max);
->>>>>>> 3e4c5e64
   }
 }
 
